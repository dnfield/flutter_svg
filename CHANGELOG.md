--- conflicted
+++ resolved
@@ -1,7 +1,5 @@
 # CHANGES
 
-<<<<<<< HEAD
-=======
 ## 0.17.3+1
 
 - Fixed regression in v0.17.3 for shape elements with no explicit fill but
@@ -62,7 +60,6 @@
 
 - Format, open up obtainKey for testing.
 
->>>>>>> a3515a38
 ## 0.14.1
 
 - Support for HSL colors (thanks to [@christianalfoni](https://github.com/christianalfoni))
