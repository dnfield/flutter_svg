# CHANGES

## Next

<<<<<<< HEAD
- Disable Isolate parsing in debug mode.
=======
- Fix internal Color representation leakage from `package:vector_graphics_compiler`.
>>>>>>> e7a09433

## 2.0.0+1

- Fix bug in asset loading from packages.

## 2.0.0

- Use parsing backend from `vector_graphics_compiler`.
  - Out of order defs now supported.
  - Patterns supported.
  - Many optimizations added.
  - **REGRESSION**: Lost support for `dx` and `dy` on `text`. See
    https://github.com/dnfield/vector_graphics/issues/44 if this is important to
    you.
- Parse SVG data in background isolate by default.
- Use widgets/rendering strategy from `vector_graphics`.
- Much less caching.
- More tests work without special handling - most of parsing is now sync,
  and the loaders know how to avoid using `compute` in tests. For SVGs that
  contain images, `vg.waitForPendingDecodes` is available.

**DEPRECATIONS**

- The `VectorDrawable` classes have gone away.
- The `AvdPicture` and related classes/parser have gone away.
- The `PictureCache` and `PictureStream` classes have gone away.
- The `PicturePovider` class exists only for access to a no-op cache.
- Several static members on `SvgPicture` and the `svg` utility class have gone
  away.
- The `color` and `colorBlendMode` properties have been removed. Instead, use
  the `colorFilter` property.

## 1.1.6

- Fix transforms on image tags, clipPaths.
- Avoid painting zero-width strokes.

## 1.1.5

- More permissive about color strings.

## 1.1.4

- Handle default image width/height properly.

## 1.1.3

- Handle `pt` values.

## 1.1.2

- Update path parsing/drawing dependencies to fix arc parsing bug.

## 1.1.1+1

- Fix regression introduced in 1.1.1
- Update fix for fill/stroke inheritence when currentColor is specified in the
  SVG but not in the theme.

## 1.1.1

- Fix a bug introduced in 1.1.0 related to fill/stroke inheritence.
- Explicit dev_dependency on flutter_lints
- Avoid deprecated API from Flutter.

## 1.1.0

- Respect stroke* properties when a paint definition is used for a stroke.
- Respect stroke* properties from groups with no `@stroke` property.
- Bump package versions.

## 1.0.3+1

- Fix bugs in picture disposal.

## 1.0.3

- Use `longestLine` rather than `minIntrinsicWidth` to place text.
- Avoid unnecessary painting when a picture doesn't actually change in
  [RenderPicture].

## 1.0.2

- Avoid cache invalidation when `currentColor` or font based units are not used.
- Support `rem` units.

## 1.0.1

- Fix bug with incorrect fills in some cases of `<use>` elements.
- Analysis cleanup of Dart code.
- Fix bug where self-closing `<g>` tags could alter rendering.
- Fix bug where an invalid `@stroke-dasharray` could cause an infinite loop.
- Fix bugs related to nested `<g>` elements in `<defs>`.
- Remove unnecessary `sync*` related code.

## 1.0.0

- New widget/RenderObject implementation to avoid rebuilds/paints when
  near or overlapping an animating widget. Also should improve raster
  cacheability.
- Correctly list web as a supported platform.
- Support for em/ex units.
- Stable 1.0.0 release.

## 0.23.0+1

- Missing commit that reduced breakages introduced in 0.23.0

## 0.23.0

- Support for currentColor
- Some API breaks around PictureProvider to support currentColor
- Support for `xml:space`
- Support for `text-decoration`
- Support for `font-style`

## 0.22.1

- Pick up performance improvements in path_parsing 0.2.1
- Performance improvements in XML parsing of SVGs.

## 0.22.0

- Expose `PictureCache` on `PictureProvider`, and deprecate
  `PictureProvider.cacheCount` and `PictureProvider.clearCache`. This is
  intended to allow users to set a maximum cache size, which was previously
  impossible.

## 0.21.0+1

- Fix alignment/sizing issues introduced in 0.21.0

## 0.21.0

- Stable nullsafe release.

## 0.21.0-nullsafety.1

- Fix bug introduced when width and height are both null on the widget.
- Use more efficient method for XML attribute parsing.

## 0.21.0-nullsafety.0

- Fix sizing when both width and height are null. This is potentially breaking.
- Bump versions to stable nullsafe when possible
- Update README with links to alternative implementations of SVG in Flutter.
- Attempt to report file source/key when errors happen.
- Add missing platforms to example project, update Android embedding.
- Minor fixes for future error handling to respect new Dart rules/expectations.

## 0.20.0-nullsafety.4

- Adds option `warningsAsErrors` that throws errors when detecting unsupported
  SVG elements.

## 0.20.0-nullsafety.3

- Fix broken image for pub.

## 0.20.0-nullsafety.2

- Fix bug where HTTP headers were not passed along to the HTTP client.

## 0.20.0-nullsafety.1

- Remove unnecessary package:collection dependency

## 0.20.0-nullsafety.0

- Initial release with null safety
- Remove dead code
- Fix up incorrect `catchError` usages

## 0.19.2+1

- Fix a bug where color filters were applied when they should not be.

## 0.19.2

- Allow for opt-in/out of color filter caching behavior, undeprecate color
  filtering on the providers, and allow for a global override.

## 0.19.1

- Fix color filtering when BlendMode.color is used.

## 0.19.0

- Avoid unnecessary cache invalidation of SVGs drawn with color changes by:
  - Deprecate color filter related options on PictureProvider classes.
  - Make ColorFilter a property on SvgPicture
  - Use the ColorFiltered widget for filtered SVGs.
- Fix RTL rendering bug

## 0.18.1

- Bump the path_drawing dependency to 0.4.1+1
- Expose clipBehavior from FittedBox
- Expose SVG ids in `Drawable*` classes.
- Change type of `alignment` to `AlignmentGeometry` on `SvgPicture`.
- Fixed bug in transform parsing

## 0.18.0

- Drop DiagnosticbleMixin usage.
- Bump XML dependency to ^4.1.0 and resolve deprecated API usages.
- Await futures in tests.

## 0.17.4

- Allow `precachePicture` to take `null` for a `BuildContext`.
- Provide a clearer error message when nested `<svg>` elements are used.

## 0.17.3+1

- Fixed regression in v0.17.3 for shape elements with no explicit fill but
  explicit opacity.

## 0.17.3

- Be more permissive about whitespace in transform attributes.
- Stop defaulting color to black when not present, fixing issue with colors
  carried over from `use` elements.

## 0.17.2

- Bumped minimum Flutter version to 1.6.7 to pick up DiagnosticableMixin.
- Allow more variations of whitespace in base64 encoded image data.

## 0.17.1

- Fix for issue with `use` elements refering to groups or other `use` elements
  not correctly applying styles.

## 0.17.0

- Make ColorFiltering apply to whole layer instead of per paint operation.
- **BREAKING** Remove `colorFilter` parameter from `VectorDrawable.draw`.
- Fix color filtering for text.

## 0.16.1

- Support `image` tags in `defs`.
- Make `DrawableRasterImage` implement `DrawableStyleable`.

## 0.16.0

- Move `transform` out of `DrawableStyle` and onto `DrawableStyleable`. Shapes
  already worked this way, and the transform logic was handled in a confusingly
  different way than all the other style attributes.
- Support `<use/>` elements having `id`s.
- Properly apply transforms to referenced use eleemnts.

## 0.15.0

- Respect transformations on `<image/>` tags.
- Be more tolerant of malformed base64 data, similar to browsers (specifically,
  having spaces present in the data). ## 0.14.4
- Apply masks in the correct order when blend modes are involved in shapes.

## 0.14.4

- Support for masks on groups.
- Update example project to Android X.

## 0.14.3

- Support for the `mix-blend-mode` attribute.

## 0.14.2

- Format, open up obtainKey for testing.

## 0.14.1

- Support for HSL colors (thanks to [@christianalfoni](https://github.com/christianalfoni))

## 0.14.0

- Added support for masks (thanks to [@krispypen](https://github.com/krispypen))
- Allow for clearing of the picture cache

## 0.13.1

- Fix case where color filters were incorrectly getting created.

## 0.13.0+2

- Same fix for group opacity/saveLayer as in 0.12.4+2

## 0.13.0+1

- Bump path_drawing dependency, which includes bug fixes in parsing.

## 0.13.0

- Updated SDK constraint to support new error message formats
- Updated error message formats
- Misc. updates for new SDK features

## 0.12.4+2

- Changed version constraint to prevent pulling down from wrong flutter version.
- Fixed group opacity/saveLayer bug.

## 0.12.4+1

- Bump dep on path_drawing which contains bugfixes for parsing.

## 0.12.4

- Fixed `opacity` handling, particularly for groups. Previously, opacities were
  averaged together, which resulted in incorrect compositing (particularly if
  overlapping shapes were drawn within a group). Now, a new layer is created
  with the opacity applied to the whole. This may cause some performance
  degredation, but is more correct.
- Allow font-size to be specified in `px` (with an explicit postfix).
- Add `excludeFromSemantics` property for purely decorative SVGs. The default
  value is false.

## 0.12.3

- Fixed bug with stream completer unregistration.
- Fixed bug with text transforms in new parsing.
- Fixed bug with RGBA parsing for opacity

## 0.12.2

- Fixed bug with AVD parsing from strings.

## 0.12.1

- Support for `display="none"` and `visibility="hidden"`.

## 0.12.0

- **BREAKING** Avoid scaling based on devicePixelRatio. This turned out to be a
  mistake, and caused rendering inconsistencies across devices. It was
  particularly harmful on devices where the ratio was less than 1.0.
- Add `precachePicture` method to allow for pre-caching of SVG assets. Similar
  in functionality to `precacheImage` in the Flutter framework. Also added
  improvements to error handling in the various related routines.

## 0.11.0+1

- Format source code
- Remove unintentionally committed pubspec.lock

## 0.11.0

- Rewrote parsing logic to unpin dart-xml dependency, and bumped Dart XML
  dependency.
- Fix bug where unsupported elements could impact drawing. Unhandled elements
  that have children will now be completely ignored. This is technically a
  breaking change, as previously a child of an unsupported element could have
  been drawn if it was supported. Fixes [#126](https://github.com/dnfield/flutter_svg/issues/126).

## 0.10.4

- Fix bug in transform logic [#122](https://github.com/dnfield/flutter_svg/issues/122)
- Avoid defaulting to the rootBundle, using th DefaultAssetBundle instead when
  resolving pictures [#118](https://github.com/dnfield/flutter_svg/pull/118)

## 0.10.3

- Pin dart-xml to 3.2.5, as 3.3.0 is a breaking change (next release will
  address this).
- Support `px` postfixes on many double literals.

## 0.10.2

- Added a `semanticsLabel` property to `SvgPicture`.
- Updated tests to support async changes in Flutter's `Picture.toImage` method.
  - This is breaking for tests - tests will now require a more recent version of
    Flutter to run. It should not break consumers though.

## 0.10.1

This is technically a breaking release, but it also includes important fixes for
v0.10.0. Rather than splitting the breaking parts out in to v0.11.0 so soon
after the release of v0.10.0, I'm including some more breaking changes here.
This will not normally be done.

- Fix bug that caused `<stop>` elements that weren't self-closing to parse
  improperly.
- Many documentation updates/improvements.
- Added support for gradients that use `xlink:href`
- **BREAKING**: Changed some of the methods on `DrawableDefinitionServer` to
  support gradients better.
- **BREAKING**: Removed the `PaintServer` typedef, since this was only serving
  gradients and we need to have more control there for `xlink:href` support.

## 0.10.0+1

- Fix bug that caused an empty `<defs/>` element prevent rendering.

## 0.10.0

- Rewrite parsing to be more space efficient.
- Refactor parsing to enable more output possibilities.
- Create a dedicated SVG parsing class (SvgParser).
- Updates to text - better support for nested text/tspans.
- Miscellaneous bug fixes.
- Testing improvements.

## 0.9.0+1

- Fix inheritance issues with `text-anchor`.
- Fix a few inconsistencies in text anchor processing/positioning.

## 0.9.0

- **BREAKING** Improvements to text positioning. Thanks to @krispypen!

## 0.8.3

- Implement support for `clipPath` outside of `defs` eleemnts.
- Implement support for `use` in a `clipPath`.
- Recommend `usvg` rather than `svgcleaner` per author's recommendation.

## 0.8.2

- Make `DrawableNoop` implement `DrawableStyleable` to avoid crashing with
  certain unhandled elements.
- Improve error reporting for certain `<style>` element scenarios.

## 0.8.1

- Revert changes made on 0.7.0 to attempt to utilize `width` and `height`. These
  changes did not quite fix what they were intended to fix and caused problems
  they weren't intended to case.

## 0.8.0

- Made parsing `async` to support image loading.
- Added support for `<image>` elements.

## 0.7.0+1

- By default, `SvgPicture.asset` will now cache the asset. We already cached the
  final picture, but the caching included any color filtering provided on the
  image. This is problematic if the color is animated. See
  [dnfield/flutter_svg#33](https://github.com/dnfield/flutter_svg/issues/33)

## 0.7.0

- **BREAKING** Correct erroneous `width` and `height` processing on the root
  element.
  - Previously, `width` and `height` were treated as synonyms for the width and
    height of the `viewBox`. This is not correct, and resulted in meaningful
    rendering errors in some scenarios compared to Chrome. Fixing this makes the
    parser more conformant to the spec, but may make your SVGs look
    significantly different if they specify `width` or `height`. If you want the
    old behavior, you'll have to update your SVGs to not specify `width` and
    `height` (only specify `viewBox`).
- Use `MediaQuery.of(context).devicePixelRatio` if available before defaulting
  to `window.devicePixelRatio` in places that need awareness of
  devicePixelRatios.
- Support for `<use>`, `<symbol>`, and shape/group elements in `<defs>`. There
  are some limitations to this currently,

## 0.6.3

- Consume updated version of path_drawing.
- Fix bug with fill-rule inheritance + example to test.

## 0.6.2

- Consume updated version of path_drawing, which fixes
  [dnfield/flutter_svg#73](https://github.com/dnfield/flutter_svg/issues/73)

## 0.6.1

- Fixed an issue with stroke and fill inheritance (and added test)
- General formatting/analyzer cleanup

## 0.6.0

- **BREAKING** Update Flutter version dependencies/package dependencies
- Print unhandled errors only once, and only in debug mode (000e17f)
- Add ability to specify a `BoxFit` and `Alignment` for SvgPictures (Thanks
  @sroddy!).
- Support `userSpaceOnUse` gradientUnits (@sroddy)
- Miscellaneous bug fixes
- Restructure project to match expectations of Flutter tooling

## 0.5.5

- Create a new class to encapsulate `Paint` and assist with inheriting all
  painting properties.
- Fixes regression introduced in v0.5.2 where some previously working
  inheritance stopped working.
- Support more complex stroke/fill property inheritance.

## 0.5.4

- Consume latest path_drawing (and path_parsing) packages to fix issue(s) with
  smooth curve handling.

## 0.5.3

- Revert `HttpStatus.OK` change - not ready yet for Flutter beta channel

## 0.5.2

- Fix bug(s) in processing stroke and fill opacity when stroke/fill are
  inherited.
- Fix HTTP network headers for network pictures

## 0.5.1

- Consume latest change from path_drawing (fixes exponent validation)

## 0.5.0

- Minimum Flutter version is now 0.5.1 (latest beta as of release)
  - Merge in support for Focal Pointed Radial Gradients
  - Use asset directory references in pubspec.yaml
- Better support for nested `<tspan>` styles
- Support for `text-anchor` attribute
- Fix `<ellipse>` parsing bug (ellipses were drawn at half the expected size)
- Fix `<polyline>` parsing bug (polylines were incorrectly forced to be closed)

## 0.4.1

- Fix bug where widget caused exception in a `FittedBox`

## 0.4.0

- Added `width` and `height` properties to `SvgPicture`
- Remove deprecated code related to `SvgImage`
- Improved reporting of error conditions
  - Unsupported style elements will report an error
  - Unresolvable definitions will report an error
- Fixed `matchesTextDirection`
- Support for `text-anchor`

## 0.3.3

- Fix centering/scaling of canvas when viewBox is not square
- Improved color parsing

## 0.3.2

- Bug fix around caching for tinting/coloring (color was not being properly
  included in cache keys)

## 0.3.1

- Support for tinting/coloring the output
- Documentation updates

## 0.3.0

- This version represents a major rewrite of the widget(s) involved in rendering
  SVG drawings. This is primarily to support caching and better performance in
  rendering.
- New method on DrawableRoot toPicture to create a ui.Picture object from the
  SVG.
- Support for caching of Pictures, similar to how framework caches images. This
  will eventually be configurable, but is not as of this release.

### BREAKING CHANGES

- BREAKING CHANGE: `SvgImage`, `AvdImage`, and `VectorDrawableImage` have been
  deprecated. They relied on methods that are less efficient than those now
  surfaced in `SvgPicture`.
- BREAKING CHANGE: Size is no longer passed to `SvgPicture` - its size is
  determined by parent size.
- BREAKING CHANGE: `clipToViewBox` is now called `allowDrawingOutsideViewBox`.
  It defaults to false. It should not ordinarily be set to true, as it can allow
  unexpected memory usage if your vector graphic tries to draw far outside of
  the viewBox bounds.
- BREAKING CHANGE: `SvgPicture` does not support custom `ErrorWidgetBuilder`s at
  this point in time. However, errors will be properly logged to the console.
  This is a result of improvements in the loading/caching of drawings.

## 0.2.0

- Fix bug(s) in inheritance (better rendering of Ghostscript_Tiger.svg)
- Support for `<clipPath>`s
- Refactoring of how gradients are handled to enable clipPaths
- Refactor of SVG shape -> path logic

## 0.1.4

- Fix bugs in `<radialGradient>` percentage handling.
- Add error widget on error.
- Add ability to specify error/placeholder widgets.
- Minor improvement on flutter logo SVG (add missing gradient).
- Improve docs, unit tests.

## 0.1.3

- Add more unit tests and rendering tests (!).
- Add top level flutter_svg.dart.
- Fix bugs found in transform matrix logic for skewX and skewY.
- Minor improvements in handling inheritance for PathFillType.
- Support gradient spread types (TileModes in Flutter).

## 0.1.2

- Bump to path_drawing 0.2.3 (fix arc defect).
- Handle 'none' in dasharray without throwing exception.
- Better handling of inheritance and 'none' in fill/stroke/dasharray

## 0.1.1

- Handle opacity on groups and inherited/blended opacity.
- Fixes elements that have both opacity and stroke-opacity or fill-opacity.
- Improvements for inheritance.
- Fixes related to unspecified fills on shapes.

## 0.1.0

Bumping minor version due to internal breaking changes and new support. Works on
dev channel as of release (Flutter >= 0.3.6).

- Refactor `DrawableRoot` to support top level style definition.
- Support for dash paths.
- Support for more inherited attributes.
- Initial support for `@style` attributes.
- Support for `rgb()` color attribute/styles.
- Change painting order from stroke first, then fill to fill first, then stroke
  (matches Chrome rendering of `assets/simple/style_attr.svg`).

## 0.0.2

Initial text support.  Relies on flutter 0.3.6.

## 0.0.1

Initial release.  Relies on pre-released master.<|MERGE_RESOLUTION|>--- conflicted
+++ resolved
@@ -2,11 +2,8 @@
 
 ## Next
 
-<<<<<<< HEAD
 - Disable Isolate parsing in debug mode.
-=======
 - Fix internal Color representation leakage from `package:vector_graphics_compiler`.
->>>>>>> e7a09433
 
 ## 2.0.0+1
 
