--- conflicted
+++ resolved
@@ -2,11 +2,8 @@
 import 'dart:typed_data';
 import 'dart:ui' show Picture;
 
-<<<<<<< HEAD
+import 'package:flutter/foundation.dart';
 import 'package:flutter/rendering.dart';
-=======
-import 'package:flutter/foundation.dart';
->>>>>>> d2ca8bdc
 import 'package:flutter/services.dart' show AssetBundle;
 import 'package:flutter/widgets.dart';
 import 'package:xml/xml.dart';
@@ -16,7 +13,6 @@
 import 'src/picture_provider.dart';
 import 'src/picture_stream.dart';
 import 'src/render_picture.dart';
-import 'src/unbounded_color_filtered.dart';
 import 'src/vector_drawable.dart';
 
 /// Instance for [Avd]'s utility methods, which can produce [DrawableRoot] or
@@ -334,8 +330,8 @@
 
       if (widget.pictureProvider.colorFilter == null &&
           widget.colorFilter != null) {
-        child = UnboundedColorFiltered(
-          colorFilter: widget.colorFilter,
+        child = ColorFiltered(
+          colorFilter: widget.colorFilter!,
           child: child,
         );
       }
