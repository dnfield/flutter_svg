import 'dart:async';
import 'dart:convert' hide Codec;
import 'dart:math';
import 'dart:typed_data';
import 'dart:ui';

import 'package:http/http.dart';
import 'package:vector_math/vector_math_64.dart';

import '../utilities/http.dart';
import '../utilities/numbers.dart';
import '../vector_drawable.dart';

final Map<String, double> _kTextSizeMap = <String, double>{
  'xx-small': 10,
  'x-small': 12,
  'small': 14,
  'medium': 18,
  'large': 22,
  'x-large': 26,
  'xx-large': 32,
};

/// Parses a `font-size` attribute.
double parseFontSize(String raw, {double parentValue}) {
  if (raw == null || raw == '') {
    return null;
  }

  double ret = parseDouble(raw, tryParse: true);
  if (ret != null) {
    return ret;
  }

  raw = raw.toLowerCase().trim();
  ret = _kTextSizeMap[raw];
  if (ret != null) {
    return ret;
  }

  if (raw == 'larger') {
    if (parentValue == null) {
      return _kTextSizeMap['large'];
    }
    return parentValue * 1.2;
  }

  if (raw == 'smaller') {
    if (parentValue == null) {
      return _kTextSizeMap['small'];
    }
    return parentValue / 1.2;
  }

  throw StateError('Could not parse font-size: $raw');
}

/// Parses a `text-anchor` attribute.
DrawableTextAnchorPosition parseTextAnchor(String raw) {
  switch (raw) {
    case 'inherit':
      return null;
    case 'middle':
      return DrawableTextAnchorPosition.middle;
    case 'end':
      return DrawableTextAnchorPosition.end;
    case 'start':
    default:
      return DrawableTextAnchorPosition.start;
  }
}

const String _transformCommandAtom = ' *([^(]+)\\(([^)]*)\\)';
final RegExp _transformValidator = RegExp('^($_transformCommandAtom)*\$');
final RegExp _transformCommand = RegExp(_transformCommandAtom);

typedef MatrixParser = Matrix4 Function(String paramsStr, Matrix4 current);

const Map<String, MatrixParser> _matrixParsers = <String, MatrixParser>{
  'matrix': _parseSvgMatrix,
  'translate': _parseSvgTranslate,
  'scale': _parseSvgScale,
  'rotate': _parseSvgRotate,
  'skewX': _parseSvgSkewX,
  'skewY': _parseSvgSkewY,
};

/// Parses a SVG transform attribute into a [Matrix4].
///
/// Based on work in the "vi-tool" by @amirh, but extended to support additional
/// transforms and use a Matrix4 rather than Matrix3 for the affine matrices.
///
/// Also adds [x] and [y] to append as a final translation, e.g. for `<use>`.
Matrix4 parseTransform(String transform) {
  if (transform == null || transform == '') {
    return null;
  }

  if (!_transformValidator.hasMatch(transform)) throw StateError('illegal or unsupported transform: $transform');
  final Iterable<Match> matches = _transformCommand.allMatches(transform).toList().reversed;
  Matrix4 result = Matrix4.identity();
  for (Match m in matches) {
    final String command = m.group(1).trim();
    final String params = m.group(2);

    final MatrixParser transformer = _matrixParsers[command];
    if (transformer == null) {
      throw StateError('Unsupported transform: $command');
    }

    result = transformer(params, result);
  }
  return result;
}

final RegExp _valueSeparator = RegExp('( *, *| +)');

Matrix4 _parseSvgMatrix(String paramsStr, Matrix4 current) {
  final List<String> params = paramsStr.split(_valueSeparator);
  assert(params.isNotEmpty);
  assert(params.length == 6);
  final double a = parseDouble(params[0]);
  final double b = parseDouble(params[1]);
  final double c = parseDouble(params[2]);
  final double d = parseDouble(params[3]);
  final double e = parseDouble(params[4]);
  final double f = parseDouble(params[5]);

  return affineMatrix(a, b, c, d, e, f).multiplied(current);
}

Matrix4 _parseSvgSkewX(String paramsStr, Matrix4 current) {
  final double x = parseDouble(paramsStr);
  return affineMatrix(1.0, 0.0, tan(x), 1.0, 0.0, 0.0).multiplied(current);
}

Matrix4 _parseSvgSkewY(String paramsStr, Matrix4 current) {
  final double y = parseDouble(paramsStr);
  return affineMatrix(1.0, tan(y), 0.0, 1.0, 0.0, 0.0).multiplied(current);
}

Matrix4 _parseSvgTranslate(String paramsStr, Matrix4 current) {
  final List<String> params = paramsStr.split(_valueSeparator);
  assert(params.isNotEmpty);
  assert(params.length <= 2);
  final double x = parseDouble(params[0]);
  final double y = params.length < 2 ? 0.0 : parseDouble(params[1]);
  return affineMatrix(1.0, 0.0, 0.0, 1.0, x, y).multiplied(current);
}

Matrix4 _parseSvgScale(String paramsStr, Matrix4 current) {
  final List<String> params = paramsStr.split(_valueSeparator);
  assert(params.isNotEmpty);
  assert(params.length <= 2);
  final double x = parseDouble(params[0]);
  final double y = params.length < 2 ? x : parseDouble(params[1]);
  return affineMatrix(x, 0.0, 0.0, y, 0.0, 0.0).multiplied(current);
}

Matrix4 _parseSvgRotate(String paramsStr, Matrix4 current) {
  final List<String> params = paramsStr.split(_valueSeparator);
  assert(params.length <= 3);
  final double a = radians(parseDouble(params[0]));

  final Matrix4 rotate = affineMatrix(cos(a), sin(a), -sin(a), cos(a), 0.0, 0.0);

  if (params.length > 1) {
    final double x = parseDouble(params[1]);
    final double y = params.length == 3 ? parseDouble(params[2]) : x;
    return affineMatrix(1.0, 0.0, 0.0, 1.0, x, y)
        .multiplied(current)
        .multiplied(rotate)
        .multiplied(affineMatrix(1.0, 0.0, 0.0, 1.0, -x, -y));
  } else {
    return rotate.multiplied(current);
  }
}

/// Creates a [Matrix4] affine matrix.
Matrix4 affineMatrix(double a, double b, double c, double d, double e, double f) {
  return Matrix4(a, b, 0.0, 0.0, c, d, 0.0, 0.0, 0.0, 0.0, 1.0, 0.0, e, f, 0.0, 1.0);
}

/// Parses a `fill-rule` attribute.
PathFillType parseRawFillRule(String rawFillRule) {
  if (rawFillRule == 'inherit' || rawFillRule == null) {
    return null;
  }

  return rawFillRule != 'evenodd' ? PathFillType.nonZero : PathFillType.evenOdd;
}

final RegExp _whitespacePattern = RegExp(r'\s');

/// Resolves an image reference, potentially downloading it via HTTP.
Future<Image> resolveImage(String href) async {
  if (href == null || href == '') {
    return null;
  }

  final Function decodeImage = (Uint8List bytes) async {
    final Codec codec = await instantiateImageCodec(bytes);
    final FrameInfo frame = await codec.getNextFrame();
    return frame.image;
  };

  if (href.startsWith('http')) {
    //TODO(jonasbark): TODO we should be able to use customized client
    final Uint8List bytes = await httpGet(Client(), href);
    return decodeImage(bytes);
  }

  if (href.startsWith('data:')) {
    final int commaLocation = href.indexOf(',') + 1;
<<<<<<< HEAD
    final Uint8List bytes = base64.decode(href.substring(commaLocation));
=======
    final Uint8List bytes = base64.decode(
        href.substring(commaLocation).replaceAll(_whitespacePattern, ''));
>>>>>>> a3515a38
    return decodeImage(bytes);
  }

  throw UnsupportedError('Could not resolve image href: $href');
}

const ParagraphConstraints _infiniteParagraphConstraints = ParagraphConstraints(
  width: double.infinity,
);

/// A [DrawablePaint] with a transparent stroke.
const DrawablePaint transparentStroke = DrawablePaint(PaintingStyle.stroke, color: Color(0x0));

/// Creates a [Paragraph] object using the specified [text], [style], and
/// [foregroundOverride].
Paragraph createParagraph(
  String text,
  DrawableStyle style,
  DrawablePaint foregroundOverride,
) {
  final ParagraphBuilder builder = ParagraphBuilder(ParagraphStyle())
    ..pushStyle(
      style.textStyle.toFlutterTextStyle(
        foregroundOverride: foregroundOverride,
      ),
    )
    ..addText(text);
  return builder.build()..layout(_infiniteParagraphConstraints);
}

/// Parses strings in the form of '1.0' or '100%'.
double parseDecimalOrPercentage(String val, {double multiplier = 1.0}) {
  if (isPercentage(val)) {
    return parsePercentage(val, multiplier: multiplier);
  } else {
    return parseDouble(val);
  }
}

/// Parses values in the form of '100%'.
double parsePercentage(String val, {double multiplier = 1.0}) {
  return parseDouble(val.substring(0, val.length - 1)) / 100 * multiplier;
}

/// Whether a string should be treated as a percentage (i.e. if it ends with a `'%'`).
bool isPercentage(String val) => val.endsWith('%');<|MERGE_RESOLUTION|>--- conflicted
+++ resolved
@@ -212,12 +212,10 @@
 
   if (href.startsWith('data:')) {
     final int commaLocation = href.indexOf(',') + 1;
-<<<<<<< HEAD
-    final Uint8List bytes = base64.decode(href.substring(commaLocation));
-=======
+
     final Uint8List bytes = base64.decode(
         href.substring(commaLocation).replaceAll(_whitespacePattern, ''));
->>>>>>> a3515a38
+
     return decodeImage(bytes);
   }
 
