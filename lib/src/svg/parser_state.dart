--- conflicted
+++ resolved
@@ -751,39 +751,24 @@
       return false;
     }
 
-<<<<<<< HEAD
     final XmlStartElementEvent parentEl = _currentParentElement;
-    final List<XmlElementAttribute> attrs = [];
+    final List<XmlElementAttribute> attrs = <XmlElementAttribute>[];
 
     for (XmlElementAttribute el in _currentAttributes) {
       XmlElementAttribute tmpAttr;
       if (el.value.endsWith('%')) {
-        final pVal = int.parse(parentEl.attributes
-            .firstWhere((p) => p.name == el.name)
+        final int pVal = int.parse(parentEl.attributes
+            .firstWhere((XmlElementAttribute p) => p.name == el.name)
             .value);
 
         tmpAttr = XmlElementAttribute(
           el.name,
           (pVal * int.parse(el.value.substring(0, el.value.length - 1)) / 100)
               .toString(),
-=======
-    List<XmlElementAttribute> attr = [];
-    _currentAttributes.forEach((el) {
-      XmlElementAttribute tmp;
-      if (el.value.endsWith('%')) {
-        int pVal = int.parse((_currentParentElement as XmlStartElementEvent).attributes
-            .firstWhere((p) => p.name == el.name)
-            .value);
-
-        tmp = XmlElementAttribute(
-          el.name,
-          (pVal * int.parse(el.value.substring(0, el.value.length - 1)) / 100).toString(),
->>>>>>> 9b5c9237
           el.attributeType,
         );
       }
 
-<<<<<<< HEAD
       if (tmpAttr == null) {
         attrs.add(el);
       } else {
@@ -794,19 +779,6 @@
     final DrawableParent parent = _parentDrawables.last.drawable;
     final DrawableStyle parentStyle = parent.style;
     final Path path = pathFunc(attrs);
-=======
-      if (tmp == null) {
-        attr.add(el);
-      } else {
-        attr.add(tmp);
-      }
-    });
-
-
-    final DrawableParent parent = _parentDrawables.last.drawable;
-    final DrawableStyle parentStyle = parent.style;
-    final Path path = pathFunc(attr);
->>>>>>> 9b5c9237
     final DrawableStyleable drawable = DrawableShape(
       path,
       parseStyle(
