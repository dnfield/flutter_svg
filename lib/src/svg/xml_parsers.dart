--- conflicted
+++ resolved
@@ -377,31 +377,8 @@
   DrawableDefinitionServer definitions,
   Rect bounds,
   DrawableStyle parentStyle, {
-<<<<<<< HEAD
-  bool needsTransform = false,
-  bool multiplyTransformByParent = false,
-}) {
-  Float64List rawTransform;
-  if (needsTransform) {
-    final Matrix4 transform = parseTransform(
-      getAttribute(attributes, 'transform'),
-    );
-    if (multiplyTransformByParent && parentStyle?.transform != null) {
-      if (transform == null) {
-        rawTransform = parentStyle.transform;
-      } else {
-        rawTransform = Matrix4.fromFloat64List(parentStyle.transform)
-            .multiplied(transform)
-            .storage;
-      }
-    } else {
-      rawTransform = transform?.storage;
-    }
-  }
-=======
   Color defaultFillColor,
 }) {
->>>>>>> a3515a38
   return DrawableStyle.mergeAndBlend(
     parentStyle,
     transform: rawTransform,
