--- conflicted
+++ resolved
@@ -470,23 +470,7 @@
 
   Future<PictureInfo> _loadAsync(NetworkPicture key) async {
     assert(key == this);
-<<<<<<< HEAD
-    final Uri uri = Uri.base.resolve(url);
-    final HttpClientRequest request = await _httpClient.getUrl(uri);
-    if (headers != null) {
-      headers.forEach((String key, String value) {
-        request.headers.add(key, value);
-      });
-    }
-    final HttpClientResponse response = await request.close();
-
-    if (response.statusCode != HttpStatus.ok) {
-      throw new HttpException('Could not get network asset', uri: uri);
-    }
-    final Uint8List bytes = await consolidateHttpClientResponseBytes(response);
-=======
     final Uint8List bytes = await httpGet(url);
->>>>>>> d51088a5
 
     return await decoder(bytes, colorFilter, key.toString());
   }
