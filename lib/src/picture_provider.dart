// Copyright 2015 The Chromium Authors. All rights reserved.
// Use of this source code is governed by a BSD-style license that can be
// found in the LICENSE file.

import 'dart:async';
import 'dart:typed_data';
import 'dart:ui' show BlendMode, Color, ColorFilter, Locale, Rect, TextDirection, hashValues;

import 'package:flutter/foundation.dart';
import 'package:flutter/services.dart';
import 'package:flutter/widgets.dart' show BuildContext, DefaultAssetBundle, Directionality, Localizations;
import 'package:http/http.dart';

import 'picture_cache.dart';
import 'picture_stream.dart';
import 'utilities/http.dart';

typedef PictureInfoDecoder<T> = Future<PictureInfo> Function(T data, ColorFilter colorFilter, String key);

/// Creates an [PictureConfiguration] based on the given [BuildContext] (and
/// optionally size).
///
/// This is the object that must be passed to [PictureProvider.resolve].
///
/// If this is not called from a build method, then it should be reinvoked
/// whenever the dependencies change, e.g. by calling it from
/// [State.didChangeDependencies], so that any changes in the environment are
/// picked up (e.g. if the device pixel ratio changes).
///
/// See also:
///
///  * [PictureProvider], which has an example showing how this might be used.
PictureConfiguration createLocalPictureConfiguration(
  BuildContext context, {
  Rect viewBox,
  ColorFilter colorFilterOverride,
  Color color,
  BlendMode colorBlendMode,
}) {
  ColorFilter filter = colorFilterOverride;
  if (filter == null && color != null) {
    filter = ColorFilter.mode(color, colorBlendMode ?? BlendMode.srcIn);
  }
  return PictureConfiguration(
    bundle: DefaultAssetBundle.of(context),
    locale: Localizations.localeOf(context, nullOk: true),
    textDirection: Directionality.of(context),
    viewBox: viewBox,
    platform: defaultTargetPlatform,
    colorFilter: filter,
  );
}

/// Configuration information passed to the [PictureProvider.resolve] method to
/// select a specific picture.
///
/// See also:
///
///  * [createLocalPictureConfiguration], which creates an [PictureConfiguration]
///    based on ambient configuration in a [Widget] environment.
///  * [PictureProvider], which uses [PictureConfiguration] objects to determine
///    which picture to obtain.
@immutable
class PictureConfiguration {
  /// Creates an object holding the configuration information for an [PictureProvider].
  ///
  /// All the arguments are optional. Configuration information is merely
  /// advisory and best-effort.
  const PictureConfiguration({
    this.bundle,
    this.locale,
    this.textDirection,
    this.viewBox,
    this.platform,
    this.colorFilter,
  });

  /// Creates an object holding the configuration information for an [PictureProvider].
  ///
  /// All the arguments are optional. Configuration information is merely
  /// advisory and best-effort.
  PictureConfiguration copyWith({
    AssetBundle bundle,
    Locale locale,
    TextDirection textDirection,
    Rect viewBox,
    TargetPlatform platform,
    ColorFilter colorFilter,
  }) {
    return PictureConfiguration(
      bundle: bundle ?? this.bundle,
      locale: locale ?? this.locale,
      textDirection: textDirection ?? this.textDirection,
      viewBox: viewBox ?? this.viewBox,
      platform: platform ?? this.platform,
      colorFilter: colorFilter ?? this.colorFilter,
    );
  }

  /// The preferred [AssetBundle] to use if the [PictureProvider] needs one and
  /// does not have one already selected.
  final AssetBundle bundle;

  /// The language and region for which to select the picture.
  final Locale locale;

  /// The reading direction of the language for which to select the picture.
  final TextDirection textDirection;

  /// The size at which the picture will be rendered.
  final Rect viewBox;

  /// The [TargetPlatform] for which assets should be used. This allows pictures
  /// to be specified in a platform-neutral fashion yet use different assets on
  /// different platforms, to match local conventions e.g. for color matching or
  /// shadows.
  final TargetPlatform platform;

  /// The [ColorFilter], if any, that was applied to the drawing.
  final ColorFilter colorFilter;

  /// a picture configuration that provides no additional information.
  ///
  /// Useful when resolving an [PictureProvider] without any context.
  static const PictureConfiguration empty = PictureConfiguration();

  @override
  bool operator ==(dynamic other) {
    if (other.runtimeType != runtimeType) {
      return false;
    }
    return other is PictureConfiguration &&
        other.bundle == bundle &&
        other.locale == locale &&
        other.textDirection == textDirection &&
        other.viewBox == viewBox &&
        other.platform == platform &&
        other.colorFilter == colorFilter;
  }

  @override
  int get hashCode => hashValues(bundle, locale, viewBox, platform, colorFilter);

  @override
  String toString() {
    final StringBuffer result = StringBuffer();
    result.write('PictureConfiguration(');
    bool hasArguments = false;
    if (bundle != null) {
      if (hasArguments) {
        result.write(', ');
      }
      result.write('bundle: $bundle');
      hasArguments = true;
    }
    if (locale != null) {
      if (hasArguments) {
        result.write(', ');
      }
      result.write('locale: $locale');
      hasArguments = true;
    }
    if (textDirection != null) {
      if (hasArguments) {
        result.write(', ');
      }
      result.write('textDirection: $textDirection');
      hasArguments = true;
    }
    if (viewBox != null) {
      if (hasArguments) {
        result.write(', ');
      }
      result.write('viewBox: $viewBox');
      hasArguments = true;
    }
    if (platform != null) {
      if (hasArguments) {
        result.write(', ');
      }
      result.write('platform: ${describeEnum(platform)}');
      hasArguments = true;
    }
    if (colorFilter != null) {
      if (hasArguments) {
        result.write(', ');
      }
      result.write('colorFilter: $colorFilter');
      hasArguments = true;
    }
    result.write(')');
    return result.toString();
  }
}

// TODO(dnfield): allow other people to implement this.
PictureCache _cache = PictureCache();

/// Identifies a picture without committing to the precise final asset. This
/// allows a set of pictures to be identified and for the precise picture to later
/// be resolved based on the environment, e.g. the device pixel ratio.
///
/// To obtain an [PictureStream] from an [PictureProvider], call [resolve],
/// passing it an [PictureConfiguration] object.
///
/// [PictureProvider] uses the global [pictureCache] to cache pictures.
///
/// The type argument `T` is the type of the object used to represent a resolved
/// configuration. This is also the type used for the key in the picture cache. It
/// should be immutable and implement the [==] operator and the [hashCode]
/// getter. Subclasses should subclass a variant of [PictureProvider] with an
/// explicit `T` type argument.
///
/// The type argument does not have to be specified when using the type as an
/// argument (where any Picture provider is acceptable).
///
/// The following picture formats are supported: {@macro flutter.dart:ui.pictureFormats}
///
/// ## Sample code
///
/// The following shows the code required to write a widget that fully conforms
/// to the [PictureProvider] and [Widget] protocols. (It is essentially a
/// bare-bones version of the [widgets.Picture] widget.)
///
/// ```dart
/// class MyPicture extends StatefulWidget {
///   const MyPicture({
///     Key key,
///     @required this.PictureProvider,
///   }) : assert(PictureProvider != null),
///        super(key: key);
///
///   final PictureProvider PictureProvider;
///
///   @override
///   _MyPictureState createState() => _MyPictureState();
/// }
///
/// class _MyPictureState extends State<MyPicture> {
///   PictureStream _PictureStream;
///   PictureInfo _pictureInfo;
///
///   @override
///   void didChangeDependencies() {
///     super.didChangeDependencies();
///     // We call _getPicture here because createLocalPictureConfiguration() needs to
///     // be called again if the dependencies changed, in case the changes relate
///     // to the DefaultAssetBundle, MediaQuery, etc, which that method uses.
///     _getPicture();
///   }
///
///   @override
///   void didUpdateWidget(MyPicture oldWidget) {
///     super.didUpdateWidget(oldWidget);
///     if (widget.PictureProvider != oldWidget.PictureProvider)
///       _getPicture();
///   }
///
///   void _getPicture() {
///     final PictureStream oldPictureStream = _PictureStream;
///     _PictureStream = widget.PictureProvider.resolve(createLocalPictureConfiguration(context));
///     if (_PictureStream.key != oldPictureStream?.key) {
///       // If the keys are the same, then we got the same picture back, and so we don't
///       // need to update the listeners. If the key changed, though, we must make sure
///       // to switch our listeners to the new picture stream.
///       oldPictureStream?.removeListener(_updatePicture);
///       _PictureStream.addListener(_updatePicture);
///     }
///   }
///
///   void _updatePicture(PictureInfo pictureInfo, bool synchronousCall) {
///     setState(() {
///       // Trigger a build whenever the picture changes.
///       _pictureInfo = pictureInfo;
///     });
///   }
///
///   @override
///   void dispose() {
///     _PictureStream.removeListener(_updatePicture);
///     super.dispose();
///   }
///
///   @override
///   Widget build(BuildContext context) {
///     return RawPicture(
///       picture: _pictureInfo?.picture, // this is a dart:ui Picture object
///       scale: _pictureInfo?.scale ?? 1.0,
///     );
///   }
/// }
/// ```
@optionalTypeArgs
abstract class PictureProvider<T> {
  /// Abstract const constructor. This constructor enables subclasses to provide
  /// const constructors so that they can be used in const expressions.
  const PictureProvider();

  /// The number of items in the [PictureCache].
  static int get cacheCount => _cache.count;

  /// Clears the [PictureCache].
  static void clearCache() => _cache.clear();

  /// Resolves this Picture provider using the given `configuration`, returning
  /// an [PictureStream].
  ///
  /// This is the public entry-point of the [PictureProvider] class hierarchy.
  ///
  /// Subclasses should implement [obtainKey] and [load], which are used by this
  /// method.
  PictureStream resolve(PictureConfiguration picture, {PictureErrorListener onError}) {
    assert(picture != null);
    final PictureStream stream = PictureStream();
    T obtainedKey;
    obtainKey(picture).then<void>((T key) {
      obtainedKey = key;
      stream.setCompleter(
        _cache.putIfAbsent(
          key,
          () => load(key, onError: onError),
        ),
      );
    }).catchError((dynamic exception, StackTrace stack) async {
      if (onError != null) {
        onError(exception, stack);
        return null;
      }
      FlutterError.reportError(FlutterErrorDetails(
          exception: exception,
          stack: stack,
          library: 'SVG',
          context: ErrorDescription('while resolving a picture'),
          silent: true, // could be a network error or whatnot
          informationCollector: () sync* {
            yield DiagnosticsProperty<PictureProvider>('Picture provider', this);
            yield DiagnosticsProperty<T>('Picture key', obtainedKey, defaultValue: null);
          }));
      return null;
    });
    return stream;
  }

  /// Converts a pictureProvider's settings plus a pictureConfiguration to a key
  /// that describes the precise picture to load.
  ///
  /// The type of the key is determined by the subclass. It is a value that
  /// unambiguously identifies the picture (_including its scale_) that the [load]
  /// method will fetch. Different [PictureProvider]s given the same constructor
  /// arguments and [PictureConfiguration] objects should return keys that are
  /// '==' to each other (possibly by using a class for the key that itself
  /// implements [==]).
  Future<T> obtainKey(PictureConfiguration picture);

  /// Converts a key into an [PictureStreamCompleter], and begins fetching the
  /// picture.
  @protected
  PictureStreamCompleter load(T key, {PictureErrorListener onError});

  @override
  String toString() => '$runtimeType()';
}

/// Key for the picture obtained by an [AssetPicture] or [ExactAssetPicture].
///
/// This is used to identify the precise resource in the [pictureCache].
@immutable
class AssetBundlePictureKey {
  /// Creates the key for an [AssetPicture] or [AssetBundlePictureProvider].
  ///
  /// The arguments must not be null.
  const AssetBundlePictureKey({@required this.bundle, @required this.name, this.colorFilter})
      : assert(bundle != null),
        assert(name != null);

  /// The bundle from which the picture will be obtained.
  ///
  /// The picture is obtained by calling [AssetBundle.load] on the given [bundle]
  /// using the key given by [name].
  final AssetBundle bundle;

  /// The key to use to obtain the resource from the [bundle]. This is the
  /// argument passed to [AssetBundle.load].
  final String name;

  /// The [ColorFilter], if any, to be applied to the drawing.
  final ColorFilter colorFilter;

  @override
  bool operator ==(dynamic other) {
    if (other.runtimeType != runtimeType) {
      return false;
    }
<<<<<<< HEAD
    final AssetBundlePictureKey typedOther = other;
    return bundle == typedOther.bundle && name == typedOther.name && colorFilter == typedOther.colorFilter;
=======
    return other is AssetBundlePictureKey &&
        bundle == other.bundle &&
        name == other.name &&
        colorFilter == other.colorFilter;
>>>>>>> 5aaf19b7
  }

  @override
  int get hashCode => hashValues(bundle, name, colorFilter);

  @override
  String toString() => '$runtimeType(bundle: $bundle, name: "$name", colorFilter: $colorFilter)';
}

/// A subclass of [PictureProvider] that knows about [AssetBundle]s.
///
/// This factors out the common logic of [AssetBundle]-based [PictureProvider]
/// classes, simplifying what subclasses must implement to just [obtainKey].
abstract class AssetBundlePictureProvider extends PictureProvider<AssetBundlePictureKey> {
  /// Abstract const constructor. This constructor enables subclasses to provide
  /// const constructors so that they can be used in const expressions.
  const AssetBundlePictureProvider(this.decoder) : assert(decoder != null);

  /// The decoder to use to turn a string into a [PictureInfo] object.
  final PictureInfoDecoder<String> decoder;

  /// Converts a key into an [PictureStreamCompleter], and begins fetching the
  /// picture using [_loadAsync].
  @override
  PictureStreamCompleter load(AssetBundlePictureKey key, {PictureErrorListener onError}) {
    return OneFramePictureStreamCompleter(_loadAsync(key, onError), informationCollector: () sync* {
      yield DiagnosticsProperty<PictureProvider>('Picture provider', this);
      yield DiagnosticsProperty<AssetBundlePictureKey>('Picture key', key);
    });
  }

  /// Fetches the picture from the asset bundle, decodes it, and returns a
  /// corresponding [PictureInfo] object.
  ///
  /// This function is used by [load].
  @protected
  Future<PictureInfo> _loadAsync(AssetBundlePictureKey key, PictureErrorListener onError) async {
    final String data = await key.bundle.loadString(key.name);
    if (data == null) {
      throw 'Unable to read data';
    }
    if (onError != null) {
      return decoder(data, key.colorFilter, key.toString())..catchError(onError);
    }
    return decoder(data, key.colorFilter, key.toString());
  }
}

/// Fetches the given URL from the network, associating it with the given scale.
///
/// The picture will be cached regardless of cache headers from the server.
///
/// See also:
///
///  * [SvgPicture.network] for a shorthand of an [SvgPicture] widget backed by [NetworkPicture].
// TODO(ianh): Find some way to honour cache headers to the extent that when the
// last reference to a picture is released, we proactively evict the picture from
// our cache if the headers describe the picture as having expired at that point.
class NetworkPicture extends PictureProvider<NetworkPicture> {
  /// Creates an object that fetches the picture at the given URL.
  ///
  /// The arguments must not be null.
  const NetworkPicture(this.decoder, this.client, this.url, {this.headers, this.colorFilter}) : assert(url != null);

  /// The decoder to use to turn a [Uint8List] into a [PictureInfo] object.
  final PictureInfoDecoder<Uint8List> decoder;

  /// HTTPClient instance for requests
  final BaseClient client;

  /// The URL from which the picture will be fetched.
  final String url;

  /// The HTTP headers that will be used with [HttpClient.get] to fetch picture from network.
  final Map<String, String> headers;

  /// The [ColorFilter], if any, to apply to the drawing.
  final ColorFilter colorFilter;

  @override
  Future<NetworkPicture> obtainKey(PictureConfiguration picture) {
    return SynchronousFuture<NetworkPicture>(this);
  }

  @override
  PictureStreamCompleter load(NetworkPicture key, {PictureErrorListener onError}) {
    return OneFramePictureStreamCompleter(_loadAsync(key, onError: onError), informationCollector: () sync* {
      yield DiagnosticsProperty<PictureProvider>('Picture provider', this);
      yield DiagnosticsProperty<NetworkPicture>('Picture key', key);
    });
  }

  Future<PictureInfo> _loadAsync(NetworkPicture key, {PictureErrorListener onError}) async {
    assert(key == this);
    final Uint8List bytes = await httpGet(client, url);
    if (onError != null) {
      return decoder(bytes, colorFilter, key.toString())..catchError(onError);
    }
    return decoder(bytes, colorFilter, key.toString());
  }

  @override
  bool operator ==(dynamic other) {
    if (other.runtimeType != runtimeType) {
      return false;
    }
    return other is NetworkPicture &&
        url == other.url &&
        colorFilter == other.colorFilter;
  }

  @override
  int get hashCode => hashValues(url.hashCode, colorFilter);

  @override
<<<<<<< HEAD
  String toString() => '$runtimeType("$url", headers: $headers, colorFilter: $colorFilter)';
=======
  String toString() =>
      '$runtimeType("$url", headers: $headers, colorFilter: $colorFilter)';
}

/// Decodes the given [File] object as a picture, associating it with the given
/// scale.
///
/// See also:
///
///  * [SvgPicture.file] for a shorthand of an [SvgPicture] widget backed by [FilePicture].
class FilePicture extends PictureProvider<FilePicture> {
  /// Creates an object that decodes a [File] as a picture.
  ///
  /// The arguments must not be null.
  const FilePicture(this.decoder, this.file, {this.colorFilter})
      : assert(decoder != null),
        assert(file != null);

  /// The file to decode into a picture.
  final File file;

  /// The [PictureInfoDecoder] to use for loading this picture.
  final PictureInfoDecoder<Uint8List> decoder;

  /// The [ColorFilter], if any, to use when drawing this picture.
  final ColorFilter colorFilter;

  @override
  Future<FilePicture> obtainKey(PictureConfiguration picture) {
    return SynchronousFuture<FilePicture>(this);
  }

  @override
  PictureStreamCompleter load(FilePicture key, {PictureErrorListener onError}) {
    return OneFramePictureStreamCompleter(_loadAsync(key, onError: onError),
        informationCollector: () sync* {
      yield DiagnosticsProperty<String>('Path', file?.path);
    });
  }

  Future<PictureInfo> _loadAsync(FilePicture key,
      {PictureErrorListener onError}) async {
    assert(key == this);

    final Uint8List data = await file.readAsBytes();
    if (data == null || data.isEmpty) {
      return null;
    }
    if (onError != null) {
      return decoder(data, colorFilter, key.toString())..catchError(onError);
    }
    return decoder(data, colorFilter, key.toString());
  }

  @override
  bool operator ==(dynamic other) {
    if (other.runtimeType != runtimeType) {
      return false;
    }
    return other is FilePicture &&
        file?.path == other.file?.path &&
        other.colorFilter == colorFilter;
  }

  @override
  int get hashCode => hashValues(file?.path?.hashCode, colorFilter);

  @override
  String toString() =>
      '$runtimeType("${file?.path}", colorFilter: $colorFilter)';
>>>>>>> 5aaf19b7
}

/// Decodes the given [String] buffer as a picture, associating it with the
/// given scale.
///
/// The provided [bytes] buffer should not be changed after it is provided
/// to a [MemoryPicture]. To provide an [PictureStream] that represents a picture
/// that changes over time, consider creating a new subclass of [PictureProvider]
/// whose [load] method returns a subclass of [PictureStreamCompleter] that can
/// handle providing multiple pictures.
///
/// See also:
///
///  * [SvgPicture.memory] for a shorthand of an [SvgPicture] widget backed by [MemoryPicture].
class MemoryPicture extends PictureProvider<MemoryPicture> {
  /// Creates an object that decodes a [Uint8List] buffer as a picture.
  ///
  /// The arguments must not be null.
  const MemoryPicture(this.decoder, this.bytes, {this.colorFilter}) : assert(bytes != null);

  /// The [PictureInfoDecoder] to use when drawing this picture.
  final PictureInfoDecoder<Uint8List> decoder;

  /// The [ColorFilter], if any, to use when drawing this picture.
  final ColorFilter colorFilter;

  /// The bytes to decode into a picture.
  final Uint8List bytes;

  @override
  Future<MemoryPicture> obtainKey(PictureConfiguration picture) {
    return SynchronousFuture<MemoryPicture>(this);
  }

  @override
  PictureStreamCompleter load(MemoryPicture key, {PictureErrorListener onError}) {
    return OneFramePictureStreamCompleter(_loadAsync(key, onError: onError));
  }

  Future<PictureInfo> _loadAsync(MemoryPicture key, {PictureErrorListener onError}) async {
    assert(key == this);
    if (onError != null) {
      return decoder(bytes, colorFilter, key.toString())..catchError(onError);
    }
    return decoder(bytes, colorFilter, key.toString());
  }

  @override
  bool operator ==(dynamic other) {
    if (other.runtimeType != runtimeType) {
      return false;
    }
    return other is MemoryPicture &&
        bytes == other.bytes &&
        colorFilter == other.colorFilter;
  }

  @override
  int get hashCode => hashValues(bytes.hashCode, colorFilter);

  @override
  String toString() => '$runtimeType(${describeIdentity(bytes)})';
}

/// Decodes the given [String] as a picture, associating it with the
/// given scale.
///
/// The provided [String] should not be changed after it is provided
/// to a [StringPicture]. To provide an [PictureStream] that represents a picture
/// that changes over time, consider creating a new subclass of [PictureProvider]
/// whose [load] method returns a subclass of [PictureStreamCompleter] that can
/// handle providing multiple pictures.
///
/// See also:
///
///  * [SvgPicture.string] for a shorthand of an [SvgPicture] widget backed by [StringPicture].
class StringPicture extends PictureProvider<StringPicture> {
  /// Creates an object that decodes a [Uint8List] buffer as a picture.
  ///
  /// The arguments must not be null.
  const StringPicture(this.decoder, this.string, {this.colorFilter}) : assert(string != null);

  /// The [PictureInfoDecoder] to use for decoding this picture.
  final PictureInfoDecoder<String> decoder;

  /// The [ColorFilter], if any, to use when drawing this picture.
  final ColorFilter colorFilter;

  /// The string to decode into a picture.
  final String string;

  @override
  Future<StringPicture> obtainKey(PictureConfiguration picture) {
    return SynchronousFuture<StringPicture>(this);
  }

  @override
  PictureStreamCompleter load(StringPicture key, {PictureErrorListener onError}) {
    return OneFramePictureStreamCompleter(_loadAsync(key, onError: onError));
  }

  Future<PictureInfo> _loadAsync(
    StringPicture key, {
    PictureErrorListener onError,
  }) {
    assert(key == this);
    if (onError != null) {
      return decoder(string, colorFilter, key.toString())..catchError(onError);
    }
    return decoder(string, colorFilter, key.toString());
  }

  @override
  bool operator ==(dynamic other) {
    if (other.runtimeType != runtimeType) {
      return false;
    }
    return other is StringPicture &&
        string == other.string &&
        colorFilter == other.colorFilter;
  }

  @override
  int get hashCode => hashValues(string.hashCode, colorFilter);

  @override
  String toString() => '$runtimeType(${describeIdentity(string)}, colorFilter: $colorFilter)';
}

/// Fetches a picture from an [AssetBundle], associating it with the given scale.
///
/// This implementation requires an explicit final [assetName] and [scale] on
/// construction, and ignores the device pixel ratio and size in the
/// configuration passed into [resolve]. For a resolution-aware variant that
/// uses the configuration to pick an appropriate picture based on the device
/// pixel ratio and size, see [AssetPicture].
///
/// ## Fetching assets
///
/// When fetching a picture provided by the app itself, use the [assetName]
/// argument to name the asset to choose. For instance, consider a directory
/// `icons` with a picture `heart.png`. First, the [pubspec.yaml] of the project
/// should specify its assets in the `flutter` section:
///
/// ```yaml
/// flutter:
///   assets:
///     - icons/heart.png
/// ```
///
/// Then, to fetch the picture and associate it with scale `1.5`, use
///
/// ```dart
/// AssetPicture('icons/heart.png', scale: 1.5)
/// ```
///
///## Assets in packages
///
/// To fetch an asset from a package, the [package] argument must be provided.
/// For instance, suppose the structure above is inside a package called
/// `my_icons`. Then to fetch the picture, use:
///
/// ```dart
/// AssetPicture('icons/heart.png', scale: 1.5, package: 'my_icons')
/// ```
///
/// Assets used by the package itself should also be fetched using the [package]
/// argument as above.
///
/// If the desired asset is specified in the `pubspec.yaml` of the package, it
/// is bundled automatically with the app. In particular, assets used by the
/// package itself must be specified in its `pubspec.yaml`.
///
/// A package can also choose to have assets in its 'lib/' folder that are not
/// specified in its `pubspec.yaml`. In this case for those pictures to be
/// bundled, the app has to specify which ones to include. For instance a
/// package named `fancy_backgrounds` could have:
///
/// ```
/// lib/backgrounds/background1.png
/// lib/backgrounds/background2.png
/// lib/backgrounds/background3.png
///```
///
/// To include, say the first picture, the `pubspec.yaml` of the app should specify
/// it in the `assets` section:
///
/// ```yaml
///  assets:
///    - packages/fancy_backgrounds/backgrounds/background1.png
/// ```
///
/// Note that the `lib/` is implied, so it should not be included in the asset
/// path.
///
/// See also:
///
///  * [SvgPicture.asset] for a shorthand of an [SvgPicture] widget backed by
///    [ExactAssetPicture] when using a scale.
class ExactAssetPicture extends AssetBundlePictureProvider {
  /// Creates an object that fetches the given picture from an asset bundle.
  ///
  /// The [assetName] and [scale] arguments must not be null. The [scale] arguments
  /// defaults to 1.0. The [bundle] argument may be null, in which case the
  /// bundle provided in the [PictureConfiguration] passed to the [resolve] call
  /// will be used instead.
  ///
  /// The [package] argument must be non-null when fetching an asset that is
  /// included in a package. See the documentation for the [ExactAssetPicture] class
  /// itself for details.
  const ExactAssetPicture(
    PictureInfoDecoder<String> decoder,
    this.assetName, {
    this.bundle,
    this.package,
    this.colorFilter,
  })  : assert(assetName != null),
        super(decoder);

  /// The name of the asset.
  final String assetName;

  /// The key to use to obtain the resource from the [bundle]. This is the
  /// argument passed to [AssetBundle.load].
  String get keyName => package == null ? assetName : 'packages/$package/$assetName';

  /// The [ColorFilter], if any, to use when drawing this picture.
  final ColorFilter colorFilter;

  /// The bundle from which the picture will be obtained.
  ///
  /// If the provided [bundle] is null, the bundle provided in the
  /// [PictureConfiguration] passed to the [resolve] call will be used instead. If
  /// that is also null, the [rootBundle] is used.
  ///
  /// The picture is obtained by calling [AssetBundle.load] on the given [bundle]
  /// using the key given by [keyName].
  final AssetBundle bundle;

  /// The name of the package from which the picture is included. See the
  /// documentation for the [ExactAssetPicture] class itself for details.
  final String package;

  @override
  Future<AssetBundlePictureKey> obtainKey(PictureConfiguration picture) {
    return SynchronousFuture<AssetBundlePictureKey>(
      AssetBundlePictureKey(
        bundle: bundle ?? picture.bundle ?? rootBundle,
        name: keyName,
        colorFilter: colorFilter,
      ),
    );
  }

  @override
  bool operator ==(dynamic other) {
    if (other.runtimeType != runtimeType) {
      return false;
    }
<<<<<<< HEAD
    final ExactAssetPicture typedOther = other;
    return keyName == typedOther.keyName && bundle == typedOther.bundle && colorFilter == typedOther.colorFilter;
=======
    return other is ExactAssetPicture &&
        keyName == other.keyName &&
        bundle == other.bundle &&
        colorFilter == other.colorFilter;
>>>>>>> 5aaf19b7
  }

  @override
  int get hashCode => hashValues(keyName, bundle, colorFilter);

  @override
  String toString() => '$runtimeType(name: "$keyName", bundle: $bundle, colorFilter: $colorFilter)';
}<|MERGE_RESOLUTION|>--- conflicted
+++ resolved
@@ -4,18 +4,21 @@
 
 import 'dart:async';
 import 'dart:typed_data';
-import 'dart:ui' show BlendMode, Color, ColorFilter, Locale, Rect, TextDirection, hashValues;
+import 'dart:ui'
+    show BlendMode, Color, ColorFilter, Locale, Rect, TextDirection, hashValues;
 
 import 'package:flutter/foundation.dart';
 import 'package:flutter/services.dart';
-import 'package:flutter/widgets.dart' show BuildContext, DefaultAssetBundle, Directionality, Localizations;
+import 'package:flutter/widgets.dart'
+    show BuildContext, DefaultAssetBundle, Directionality, Localizations;
 import 'package:http/http.dart';
 
 import 'picture_cache.dart';
 import 'picture_stream.dart';
 import 'utilities/http.dart';
 
-typedef PictureInfoDecoder<T> = Future<PictureInfo> Function(T data, ColorFilter colorFilter, String key);
+typedef PictureInfoDecoder<T> = Future<PictureInfo> Function(
+    T data, ColorFilter colorFilter, String key);
 
 /// Creates an [PictureConfiguration] based on the given [BuildContext] (and
 /// optionally size).
@@ -129,17 +132,18 @@
     if (other.runtimeType != runtimeType) {
       return false;
     }
-    return other is PictureConfiguration &&
-        other.bundle == bundle &&
-        other.locale == locale &&
-        other.textDirection == textDirection &&
-        other.viewBox == viewBox &&
-        other.platform == platform &&
-        other.colorFilter == colorFilter;
-  }
-
-  @override
-  int get hashCode => hashValues(bundle, locale, viewBox, platform, colorFilter);
+    final PictureConfiguration typedOther = other as PictureConfiguration;
+    return typedOther.bundle == bundle &&
+        typedOther.locale == locale &&
+        typedOther.textDirection == textDirection &&
+        typedOther.viewBox == viewBox &&
+        typedOther.platform == platform &&
+        typedOther.colorFilter == colorFilter;
+  }
+
+  @override
+  int get hashCode =>
+      hashValues(bundle, locale, viewBox, platform, colorFilter);
 
   @override
   String toString() {
@@ -309,7 +313,8 @@
   ///
   /// Subclasses should implement [obtainKey] and [load], which are used by this
   /// method.
-  PictureStream resolve(PictureConfiguration picture, {PictureErrorListener onError}) {
+  PictureStream resolve(PictureConfiguration picture,
+      {PictureErrorListener onError}) {
     assert(picture != null);
     final PictureStream stream = PictureStream();
     T obtainedKey;
@@ -333,8 +338,10 @@
           context: ErrorDescription('while resolving a picture'),
           silent: true, // could be a network error or whatnot
           informationCollector: () sync* {
-            yield DiagnosticsProperty<PictureProvider>('Picture provider', this);
-            yield DiagnosticsProperty<T>('Picture key', obtainedKey, defaultValue: null);
+            yield DiagnosticsProperty<PictureProvider>(
+                'Picture provider', this);
+            yield DiagnosticsProperty<T>('Picture key', obtainedKey,
+                defaultValue: null);
           }));
       return null;
     });
@@ -350,6 +357,7 @@
   /// arguments and [PictureConfiguration] objects should return keys that are
   /// '==' to each other (possibly by using a class for the key that itself
   /// implements [==]).
+  @protected
   Future<T> obtainKey(PictureConfiguration picture);
 
   /// Converts a key into an [PictureStreamCompleter], and begins fetching the
@@ -369,7 +377,8 @@
   /// Creates the key for an [AssetPicture] or [AssetBundlePictureProvider].
   ///
   /// The arguments must not be null.
-  const AssetBundlePictureKey({@required this.bundle, @required this.name, this.colorFilter})
+  const AssetBundlePictureKey(
+      {@required this.bundle, @required this.name, this.colorFilter})
       : assert(bundle != null),
         assert(name != null);
 
@@ -391,29 +400,26 @@
     if (other.runtimeType != runtimeType) {
       return false;
     }
-<<<<<<< HEAD
-    final AssetBundlePictureKey typedOther = other;
-    return bundle == typedOther.bundle && name == typedOther.name && colorFilter == typedOther.colorFilter;
-=======
-    return other is AssetBundlePictureKey &&
-        bundle == other.bundle &&
-        name == other.name &&
-        colorFilter == other.colorFilter;
->>>>>>> 5aaf19b7
+    final AssetBundlePictureKey typedOther = other as AssetBundlePictureKey;
+    return bundle == typedOther.bundle &&
+        name == typedOther.name &&
+        colorFilter == typedOther.colorFilter;
   }
 
   @override
   int get hashCode => hashValues(bundle, name, colorFilter);
 
   @override
-  String toString() => '$runtimeType(bundle: $bundle, name: "$name", colorFilter: $colorFilter)';
+  String toString() =>
+      '$runtimeType(bundle: $bundle, name: "$name", colorFilter: $colorFilter)';
 }
 
 /// A subclass of [PictureProvider] that knows about [AssetBundle]s.
 ///
 /// This factors out the common logic of [AssetBundle]-based [PictureProvider]
 /// classes, simplifying what subclasses must implement to just [obtainKey].
-abstract class AssetBundlePictureProvider extends PictureProvider<AssetBundlePictureKey> {
+abstract class AssetBundlePictureProvider
+    extends PictureProvider<AssetBundlePictureKey> {
   /// Abstract const constructor. This constructor enables subclasses to provide
   /// const constructors so that they can be used in const expressions.
   const AssetBundlePictureProvider(this.decoder) : assert(decoder != null);
@@ -424,8 +430,10 @@
   /// Converts a key into an [PictureStreamCompleter], and begins fetching the
   /// picture using [_loadAsync].
   @override
-  PictureStreamCompleter load(AssetBundlePictureKey key, {PictureErrorListener onError}) {
-    return OneFramePictureStreamCompleter(_loadAsync(key, onError), informationCollector: () sync* {
+  PictureStreamCompleter load(AssetBundlePictureKey key,
+      {PictureErrorListener onError}) {
+    return OneFramePictureStreamCompleter(_loadAsync(key, onError),
+        informationCollector: () sync* {
       yield DiagnosticsProperty<PictureProvider>('Picture provider', this);
       yield DiagnosticsProperty<AssetBundlePictureKey>('Picture key', key);
     });
@@ -436,13 +444,15 @@
   ///
   /// This function is used by [load].
   @protected
-  Future<PictureInfo> _loadAsync(AssetBundlePictureKey key, PictureErrorListener onError) async {
+  Future<PictureInfo> _loadAsync(
+      AssetBundlePictureKey key, PictureErrorListener onError) async {
     final String data = await key.bundle.loadString(key.name);
     if (data == null) {
       throw 'Unable to read data';
     }
     if (onError != null) {
-      return decoder(data, key.colorFilter, key.toString())..catchError(onError);
+      return decoder(data, key.colorFilter, key.toString())
+        ..catchError(onError);
     }
     return decoder(data, key.colorFilter, key.toString());
   }
@@ -462,7 +472,9 @@
   /// Creates an object that fetches the picture at the given URL.
   ///
   /// The arguments must not be null.
-  const NetworkPicture(this.decoder, this.client, this.url, {this.headers, this.colorFilter}) : assert(url != null);
+  const NetworkPicture(this.decoder, this.client, this.url,
+      {this.headers, this.colorFilter})
+      : assert(url != null);
 
   /// The decoder to use to turn a [Uint8List] into a [PictureInfo] object.
   final PictureInfoDecoder<Uint8List> decoder;
@@ -485,14 +497,17 @@
   }
 
   @override
-  PictureStreamCompleter load(NetworkPicture key, {PictureErrorListener onError}) {
-    return OneFramePictureStreamCompleter(_loadAsync(key, onError: onError), informationCollector: () sync* {
+  PictureStreamCompleter load(NetworkPicture key,
+      {PictureErrorListener onError}) {
+    return OneFramePictureStreamCompleter(_loadAsync(key, onError: onError),
+        informationCollector: () sync* {
       yield DiagnosticsProperty<PictureProvider>('Picture provider', this);
       yield DiagnosticsProperty<NetworkPicture>('Picture key', key);
     });
   }
 
-  Future<PictureInfo> _loadAsync(NetworkPicture key, {PictureErrorListener onError}) async {
+  Future<PictureInfo> _loadAsync(NetworkPicture key,
+      {PictureErrorListener onError}) async {
     assert(key == this);
     final Uint8List bytes = await httpGet(client, url);
     if (onError != null) {
@@ -506,89 +521,16 @@
     if (other.runtimeType != runtimeType) {
       return false;
     }
-    return other is NetworkPicture &&
-        url == other.url &&
-        colorFilter == other.colorFilter;
+    final NetworkPicture typedOther = other as NetworkPicture;
+    return url == typedOther.url && colorFilter == typedOther.colorFilter;
   }
 
   @override
   int get hashCode => hashValues(url.hashCode, colorFilter);
 
   @override
-<<<<<<< HEAD
-  String toString() => '$runtimeType("$url", headers: $headers, colorFilter: $colorFilter)';
-=======
   String toString() =>
       '$runtimeType("$url", headers: $headers, colorFilter: $colorFilter)';
-}
-
-/// Decodes the given [File] object as a picture, associating it with the given
-/// scale.
-///
-/// See also:
-///
-///  * [SvgPicture.file] for a shorthand of an [SvgPicture] widget backed by [FilePicture].
-class FilePicture extends PictureProvider<FilePicture> {
-  /// Creates an object that decodes a [File] as a picture.
-  ///
-  /// The arguments must not be null.
-  const FilePicture(this.decoder, this.file, {this.colorFilter})
-      : assert(decoder != null),
-        assert(file != null);
-
-  /// The file to decode into a picture.
-  final File file;
-
-  /// The [PictureInfoDecoder] to use for loading this picture.
-  final PictureInfoDecoder<Uint8List> decoder;
-
-  /// The [ColorFilter], if any, to use when drawing this picture.
-  final ColorFilter colorFilter;
-
-  @override
-  Future<FilePicture> obtainKey(PictureConfiguration picture) {
-    return SynchronousFuture<FilePicture>(this);
-  }
-
-  @override
-  PictureStreamCompleter load(FilePicture key, {PictureErrorListener onError}) {
-    return OneFramePictureStreamCompleter(_loadAsync(key, onError: onError),
-        informationCollector: () sync* {
-      yield DiagnosticsProperty<String>('Path', file?.path);
-    });
-  }
-
-  Future<PictureInfo> _loadAsync(FilePicture key,
-      {PictureErrorListener onError}) async {
-    assert(key == this);
-
-    final Uint8List data = await file.readAsBytes();
-    if (data == null || data.isEmpty) {
-      return null;
-    }
-    if (onError != null) {
-      return decoder(data, colorFilter, key.toString())..catchError(onError);
-    }
-    return decoder(data, colorFilter, key.toString());
-  }
-
-  @override
-  bool operator ==(dynamic other) {
-    if (other.runtimeType != runtimeType) {
-      return false;
-    }
-    return other is FilePicture &&
-        file?.path == other.file?.path &&
-        other.colorFilter == colorFilter;
-  }
-
-  @override
-  int get hashCode => hashValues(file?.path?.hashCode, colorFilter);
-
-  @override
-  String toString() =>
-      '$runtimeType("${file?.path}", colorFilter: $colorFilter)';
->>>>>>> 5aaf19b7
 }
 
 /// Decodes the given [String] buffer as a picture, associating it with the
@@ -607,7 +549,8 @@
   /// Creates an object that decodes a [Uint8List] buffer as a picture.
   ///
   /// The arguments must not be null.
-  const MemoryPicture(this.decoder, this.bytes, {this.colorFilter}) : assert(bytes != null);
+  const MemoryPicture(this.decoder, this.bytes, {this.colorFilter})
+      : assert(bytes != null);
 
   /// The [PictureInfoDecoder] to use when drawing this picture.
   final PictureInfoDecoder<Uint8List> decoder;
@@ -624,11 +567,13 @@
   }
 
   @override
-  PictureStreamCompleter load(MemoryPicture key, {PictureErrorListener onError}) {
+  PictureStreamCompleter load(MemoryPicture key,
+      {PictureErrorListener onError}) {
     return OneFramePictureStreamCompleter(_loadAsync(key, onError: onError));
   }
 
-  Future<PictureInfo> _loadAsync(MemoryPicture key, {PictureErrorListener onError}) async {
+  Future<PictureInfo> _loadAsync(MemoryPicture key,
+      {PictureErrorListener onError}) async {
     assert(key == this);
     if (onError != null) {
       return decoder(bytes, colorFilter, key.toString())..catchError(onError);
@@ -641,9 +586,8 @@
     if (other.runtimeType != runtimeType) {
       return false;
     }
-    return other is MemoryPicture &&
-        bytes == other.bytes &&
-        colorFilter == other.colorFilter;
+    final MemoryPicture typedOther = other as MemoryPicture;
+    return bytes == typedOther.bytes && colorFilter == typedOther.colorFilter;
   }
 
   @override
@@ -669,7 +613,8 @@
   /// Creates an object that decodes a [Uint8List] buffer as a picture.
   ///
   /// The arguments must not be null.
-  const StringPicture(this.decoder, this.string, {this.colorFilter}) : assert(string != null);
+  const StringPicture(this.decoder, this.string, {this.colorFilter})
+      : assert(string != null);
 
   /// The [PictureInfoDecoder] to use for decoding this picture.
   final PictureInfoDecoder<String> decoder;
@@ -686,7 +631,8 @@
   }
 
   @override
-  PictureStreamCompleter load(StringPicture key, {PictureErrorListener onError}) {
+  PictureStreamCompleter load(StringPicture key,
+      {PictureErrorListener onError}) {
     return OneFramePictureStreamCompleter(_loadAsync(key, onError: onError));
   }
 
@@ -706,16 +652,16 @@
     if (other.runtimeType != runtimeType) {
       return false;
     }
-    return other is StringPicture &&
-        string == other.string &&
-        colorFilter == other.colorFilter;
+    final StringPicture typedOther = other as StringPicture;
+    return string == typedOther.string && colorFilter == typedOther.colorFilter;
   }
 
   @override
   int get hashCode => hashValues(string.hashCode, colorFilter);
 
   @override
-  String toString() => '$runtimeType(${describeIdentity(string)}, colorFilter: $colorFilter)';
+  String toString() =>
+      '$runtimeType(${describeIdentity(string)}, colorFilter: $colorFilter)';
 }
 
 /// Fetches a picture from an [AssetBundle], associating it with the given scale.
@@ -813,7 +759,8 @@
 
   /// The key to use to obtain the resource from the [bundle]. This is the
   /// argument passed to [AssetBundle.load].
-  String get keyName => package == null ? assetName : 'packages/$package/$assetName';
+  String get keyName =>
+      package == null ? assetName : 'packages/$package/$assetName';
 
   /// The [ColorFilter], if any, to use when drawing this picture.
   final ColorFilter colorFilter;
@@ -848,20 +795,16 @@
     if (other.runtimeType != runtimeType) {
       return false;
     }
-<<<<<<< HEAD
-    final ExactAssetPicture typedOther = other;
-    return keyName == typedOther.keyName && bundle == typedOther.bundle && colorFilter == typedOther.colorFilter;
-=======
-    return other is ExactAssetPicture &&
-        keyName == other.keyName &&
-        bundle == other.bundle &&
-        colorFilter == other.colorFilter;
->>>>>>> 5aaf19b7
+    final ExactAssetPicture typedOther = other as ExactAssetPicture;
+    return keyName == typedOther.keyName &&
+        bundle == typedOther.bundle &&
+        colorFilter == typedOther.colorFilter;
   }
 
   @override
   int get hashCode => hashValues(keyName, bundle, colorFilter);
 
   @override
-  String toString() => '$runtimeType(name: "$keyName", bundle: $bundle, colorFilter: $colorFilter)';
+  String toString() =>
+      '$runtimeType(name: "$keyName", bundle: $bundle, colorFilter: $colorFilter)';
 }