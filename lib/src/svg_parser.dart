import 'dart:async';
import 'dart:convert' hide Codec;
import 'dart:typed_data';
import 'dart:ui';

import 'package:flutter/foundation.dart';
import 'package:xml/xml.dart';
import 'package:vector_math/vector_math_64.dart';

import 'svg/parsers.dart';
import 'svg/xml_parsers.dart';
import 'utilities/http.dart';
import 'utilities/xml.dart';
import 'vector_drawable.dart';

/// An SVG Shape element that will be drawn to the canvas.
class DrawableSvgShape extends DrawableShape {
  const DrawableSvgShape(Path path, DrawableStyle style, this.transform)
      : super(path, style);

  /// Applies the transformation in the @transform attribute to the path.
  factory DrawableSvgShape.parse(
      SvgPathFactory pathFactory,
      DrawableDefinitionServer definitions,
      XmlElement el,
      DrawableStyle parentStyle) {
    assert(pathFactory != null);

    final Path path = pathFactory(el);
<<<<<<< HEAD
    return new DrawableSvgShape(
      applyTransformIfNeeded(path, el.attributes),
      parseStyle(el.attributes, definitions, path.getBounds(), parentStyle,
          defaultFillIfNotSpecified: defaultFill,
          defaultStrokeIfNotSpecified: defaultStroke),
=======
    return DrawableSvgShape(
      path,
      parseStyle(
        el,
        definitions,
        path.getBounds(),
        parentStyle,
      ),
      parseTransform(getAttribute(el, 'transform', def: null)),
>>>>>>> d51088a5
    );
  }

  /// The transformation matrix, if any, to apply to the [Canvas] before
  /// [draw]ing this shape.
  final Matrix4 transform;

  @override
  void draw(Canvas canvas, ColorFilter colorFilter) {
    if (transform != null) {
      canvas.save();
      canvas.transform(transform.storage);
      super.draw(canvas, colorFilter);
      canvas.restore();
    } else {
      super.draw(canvas, colorFilter);
    }
  }
}

/// Creates a [Drawable] from an SVG <g> or shape element.  Also handles parsing <defs> and gradients.
///
/// If an unsupported element is encountered, it will be created as a [DrawableNoop].
Future<Drawable> parseSvgElement(
  XmlElement el,
  DrawableDefinitionServer definitions,
  Rect rootBounds,
  DrawableStyle parentStyle,
  String key, {
  bool isDef = false,
}) async {
  assert(isDef != null);
  final Function unhandled = (XmlElement e) => _unhandledElement(e, key);
  final Function createDefinition = (String iri, XmlElement defEl) async {
    assert(iri != emptyUrlIri);
    definitions.addDrawable(
      iri,
      await parseSvgElement(
        defEl,
        definitions,
        rootBounds,
        parentStyle,
        key,
        isDef: true,
      ),
    );
  };

  final SvgPathFactory shapeFn = svgPathParsers[el.name.local];
  if (shapeFn != null) {
    final DrawableShape shape =
        DrawableSvgShape.parse(shapeFn, definitions, el, parentStyle);
    final String iri = buildUrlIri(el);
    if (iri != emptyUrlIri) {
      definitions.addDrawable(iri, shape);
    }
    return shape;
  } else if (el.name.local == 'defs') {
    final Iterable<XmlElement> unhandledDefs = parseDefs(
      el,
      definitions,
      rootBounds,
    );
    for (XmlElement unhandledDef in unhandledDefs) {
      String iri = buildUrlIri(unhandledDef);
      if (iri == emptyUrlIri) {
        for (XmlElement child
            in unhandledDef.children.whereType<XmlElement>()) {
          iri = buildUrlIri(child);
          if (iri != emptyUrlIri) {
            await createDefinition(iri, child);
          }
        }
      } else {
        await createDefinition(iri, unhandledDef);
      }
    }
    return DrawableNoop(el.name.local);
  } else if (el.name.local.endsWith('Gradient')) {
    definitions.addPaintServer(
<<<<<<< HEAD
        'url(#${getAttribute(el.attributes, 'id')})', parseGradient(el));
    return new DrawableNoop(el.name.local);
  } else if (el.name.local == 'g' || el.name.local == 'a') {
    return parseSvgGroup(el, definitions, bounds, parentStyle, key);
=======
      'url(#${getAttribute(el, 'id')})',
      parseGradient(el, rootBounds),
    );
    return DrawableNoop(el.name.local);
  } else if (el.name.local == 'g' ||
      el.name.local == 'a' ||
      el.name.local == 'symbol') {
    final DrawableGroup group = await parseSvgGroup(
      el,
      definitions,
      rootBounds,
      parentStyle,
      key,
    );
    final String iri = buildUrlIri(el);
    if (iri != emptyUrlIri) {
      definitions.addDrawable(iri, group);
    }
    return el.name.local == 'symbol' && !isDef
        ? const DrawableNoop('symbol')
        : group;
>>>>>>> d51088a5
  } else if (el.name.local == 'text') {
    return parseSvgText(el, definitions, rootBounds, parentStyle);
  } else if (el.name.local == 'svg') {
    throw UnsupportedError('Nested SVGs not supported in this implementation.');
  } else if (el.name.local == 'image') {
    final String href = getHrefAttribute(el);
    final Offset offset = Offset(
      double.parse(getAttribute(el, 'x', def: '0')),
      double.parse(getAttribute(el, 'y', def: '0')),
    );
    final Size size = Size(
      double.parse(getAttribute(el, 'width', def: '0')),
      double.parse(getAttribute(el, 'height', def: '0')),
    );
    final Image image = await _resolveImage(href);
    return DrawableRasterImage(image, offset, size: size);
  } else if (el.name.local == 'use') {
    final String xlinkHref = getHrefAttribute(el);
    final DrawableStyle style = parseStyle(
      el,
      definitions,
      rootBounds,
      null,
    );
    final Matrix4 transform = Matrix4.identity()
      ..translate(
        double.parse(getAttribute(el, 'x', def: '0')),
        double.parse(getAttribute(el, 'y', def: '0')),
      );
    final DrawableStyleable ref = definitions.getDrawable('url($xlinkHref)');
    return DrawableGroup(
      <Drawable>[ref.mergeStyle(style)],
      DrawableStyle(transform: transform.storage),
    );
  }

  unhandled(el);
  return DrawableNoop(el.name.local);
}

Set<String> _unhandledElements = Set<String>();

void _unhandledElement(XmlElement el, String key) {
  if (el.name.local == 'style') {
    FlutterError.reportError(FlutterErrorDetails(
      exception: UnimplementedError(
          'The <style> element is not implemented in this library.'),
      informationCollector: (StringBuffer buff) {
        buff.writeln(
            'Style elements are not supported by this library and the requested SVG may not '
            'render as intended.\n'
            'If possible, ensure the SVG uses inline styles and/or attributes (which are '
            'supported), or use a preprocessing utility such as svgcleaner to inline the '
            'styles for you.');
        buff.writeln();
        buff.writeln('Picture key: $key');
      },
      library: 'SVG',
      context: 'in parseSvgElement',
    ));
  }
  assert(() {
    if (_unhandledElements.add(el.name.local)) {
      print('unhandled element ${el.name.local}; Picture key: $key');
    }
    return true;
  }());
}

const DrawablePaint _transparentStroke =
    DrawablePaint(PaintingStyle.stroke, color: Color(0x0));
void _appendParagraphs(ParagraphBuilder fill, ParagraphBuilder stroke,
    String text, DrawableStyle style) {
  fill
    ..pushStyle(
        style.textStyle.toFlutterTextStyle(foregroundOverride: style.fill))
    ..addText(text);

  stroke
    ..pushStyle(style.textStyle.toFlutterTextStyle(
        foregroundOverride:
            style.stroke == null ? _transparentStroke : style.stroke))
    ..addText(text);
}

final ParagraphConstraints _infiniteParagraphConstraints =
    ParagraphConstraints(width: double.infinity);

Paragraph _finishParagraph(ParagraphBuilder paragraphBuilder) {
  final Paragraph paragraph = paragraphBuilder.build();
  paragraph.layout(_infiniteParagraphConstraints);
  return paragraph;
}

void _paragraphParser(
    ParagraphBuilder fill,
    ParagraphBuilder stroke,
    DrawableDefinitionServer definitions,
    Rect bounds,
    XmlNode parent,
    DrawableStyle style) {
  for (XmlNode child in parent.children) {
    switch (child.nodeType) {
      case XmlNodeType.CDATA:
      case XmlNodeType.TEXT:
        _appendParagraphs(fill, stroke, child.text, style);
        break;
      case XmlNodeType.ELEMENT:
        final DrawableStyle childStyle =
            parseStyle(child.attributes, definitions, bounds, style);
        _paragraphParser(fill, stroke, definitions, bounds, child, childStyle);
        fill.pop();
        stroke.pop();
        break;
      default:
        break;
    }
  }
}

Drawable parseSvgText(XmlElement el, DrawableDefinitionServer definitions,
    Rect bounds, DrawableStyle parentStyle) {
<<<<<<< HEAD
  final Offset offset = new Offset(
      double.parse(getAttribute(el.attributes, 'x', def: '0')),
      double.parse(getAttribute(el.attributes, 'y', def: '0')));
=======
  final Offset offset = Offset(double.parse(getAttribute(el, 'x', def: '0')),
      double.parse(getAttribute(el, 'y', def: '0')));
>>>>>>> d51088a5

  final DrawableStyle style =
      parseStyle(el.attributes, definitions, bounds, parentStyle);

  final ParagraphBuilder fill = ParagraphBuilder(ParagraphStyle());
  final ParagraphBuilder stroke = ParagraphBuilder(ParagraphStyle());

  final DrawableTextAnchorPosition textAnchor =
      parseTextAnchor(getAttribute(el.attributes, 'text-anchor', def: 'start'));

  if (el.children.length == 1) {
    _appendParagraphs(fill, stroke, el.text, style);

    return DrawableText(
      _finishParagraph(fill),
      _finishParagraph(stroke),
      offset,
      textAnchor,
    );
  }

  _paragraphParser(fill, stroke, definitions, bounds, el, style);

  return DrawableText(
    _finishParagraph(fill),
    _finishParagraph(stroke),
    offset,
    textAnchor,
  );
}

/// Parses an SVG <g> element.
Future<Drawable> parseSvgGroup(
    XmlElement el,
    DrawableDefinitionServer definitions,
    Rect bounds,
    DrawableStyle parentStyle,
    String key) async {
  final List<Drawable> children = <Drawable>[];
<<<<<<< HEAD
  final DrawableStyle style = parseStyle(
      el.attributes, definitions, bounds, parentStyle,
      needsTransform: true);
  for (XmlNode child in el.children) {
    if (child is XmlElement) {
      final Drawable el =
          parseSvgElement(child, definitions, bounds, style, key);
      if (el != null) {
        children.add(el);
      }
    }
=======
  final DrawableStyle style =
      parseStyle(el, definitions, bounds, parentStyle, needsTransform: true);
  for (XmlNode child in el.children.whereType<XmlElement>()) {
    children.add(await parseSvgElement(
      child,
      definitions,
      bounds,
      style,
      key,
    ));
>>>>>>> d51088a5
  }

  return DrawableGroup(children, style);
}

/// Parses style attributes or @style attribute.
///
/// Remember that @style attribute takes precedence.
DrawableStyle parseStyle(
<<<<<<< HEAD
    List<XmlAttribute> el,
    DrawableDefinitionServer definitions,
    Rect bounds,
    DrawableStyle parentStyle,
    {bool needsTransform = false,
    Color defaultFillIfNotSpecified,
    Color defaultStrokeIfNotSpecified}) {
=======
  XmlElement el,
  DrawableDefinitionServer definitions,
  Rect bounds,
  DrawableStyle parentStyle, {
  bool needsTransform = false,
}) {
>>>>>>> d51088a5
  final Matrix4 transform =
      needsTransform ? parseTransform(getAttribute(el, 'transform')) : null;

  return DrawableStyle.mergeAndBlend(
    parentStyle,
    transform: transform?.storage,
    stroke: parseStroke(el, bounds, definitions, parentStyle?.stroke),
    dashArray: parseDashArray(el),
    dashOffset: parseDashOffset(el),
    fill: parseFill(el, bounds, definitions, parentStyle?.fill),
    pathFillType: parseFillRule(
      el,
      'fill-rule',
      parentStyle != null ? null : 'nonzero',
    ),
    groupOpacity: parseOpacity(el),
    clipPath: parseClipPath(el, definitions),
    textStyle: DrawableTextStyle(
      fontFamily: getAttribute(el, 'font-family'),
      fontSize: parseFontSize(getAttribute(el, 'font-size'),
          parentValue: parentStyle?.textStyle?.fontSize),
      height: -1.0,
    ),
  );
}

Future<Image> _resolveImage(String href) async {
  if (href == null || href == '') {
    return null;
  }

  final Function decodeImage = (Uint8List bytes) async {
    final Codec codec = await instantiateImageCodec(bytes);
    final FrameInfo frame = await codec.getNextFrame();
    return frame.image;
  };

  if (href.startsWith('http')) {
    final Uint8List bytes = await httpGet(href);
    return decodeImage(bytes);
  }

  if (href.startsWith('data:')) {
    final int commaLocation = href.indexOf(',') + 1;
    final Uint8List bytes = base64.decode(href.substring(commaLocation));
    return decodeImage(bytes);
  }

  throw UnsupportedError('Could not resolve image href: $href');
}<|MERGE_RESOLUTION|>--- conflicted
+++ resolved
@@ -22,28 +22,20 @@
   factory DrawableSvgShape.parse(
       SvgPathFactory pathFactory,
       DrawableDefinitionServer definitions,
-      XmlElement el,
+      List<XmlAttribute> attributes,
       DrawableStyle parentStyle) {
     assert(pathFactory != null);
 
-    final Path path = pathFactory(el);
-<<<<<<< HEAD
-    return new DrawableSvgShape(
-      applyTransformIfNeeded(path, el.attributes),
-      parseStyle(el.attributes, definitions, path.getBounds(), parentStyle,
-          defaultFillIfNotSpecified: defaultFill,
-          defaultStrokeIfNotSpecified: defaultStroke),
-=======
+    final Path path = pathFactory(attributes);
     return DrawableSvgShape(
       path,
       parseStyle(
-        el,
+        attributes,
         definitions,
         path.getBounds(),
         parentStyle,
       ),
-      parseTransform(getAttribute(el, 'transform', def: null)),
->>>>>>> d51088a5
+      parseTransform(getAttribute(attributes, 'transform', def: null)),
     );
   }
 
@@ -95,8 +87,8 @@
   final SvgPathFactory shapeFn = svgPathParsers[el.name.local];
   if (shapeFn != null) {
     final DrawableShape shape =
-        DrawableSvgShape.parse(shapeFn, definitions, el, parentStyle);
-    final String iri = buildUrlIri(el);
+        DrawableSvgShape.parse(shapeFn, definitions, el.attributes, parentStyle);
+    final String iri = buildUrlIri(el.attributes);
     if (iri != emptyUrlIri) {
       definitions.addDrawable(iri, shape);
     }
@@ -108,11 +100,11 @@
       rootBounds,
     );
     for (XmlElement unhandledDef in unhandledDefs) {
-      String iri = buildUrlIri(unhandledDef);
+      String iri = buildUrlIri(unhandledDef.attributes);
       if (iri == emptyUrlIri) {
         for (XmlElement child
             in unhandledDef.children.whereType<XmlElement>()) {
-          iri = buildUrlIri(child);
+          iri = buildUrlIri(child.attributes);
           if (iri != emptyUrlIri) {
             await createDefinition(iri, child);
           }
@@ -124,13 +116,7 @@
     return DrawableNoop(el.name.local);
   } else if (el.name.local.endsWith('Gradient')) {
     definitions.addPaintServer(
-<<<<<<< HEAD
-        'url(#${getAttribute(el.attributes, 'id')})', parseGradient(el));
-    return new DrawableNoop(el.name.local);
-  } else if (el.name.local == 'g' || el.name.local == 'a') {
-    return parseSvgGroup(el, definitions, bounds, parentStyle, key);
-=======
-      'url(#${getAttribute(el, 'id')})',
+      'url(#${getAttribute(el.attributes, 'id')})',
       parseGradient(el, rootBounds),
     );
     return DrawableNoop(el.name.local);
@@ -144,42 +130,41 @@
       parentStyle,
       key,
     );
-    final String iri = buildUrlIri(el);
+    final String iri = buildUrlIri(el.attributes);
     if (iri != emptyUrlIri) {
       definitions.addDrawable(iri, group);
     }
     return el.name.local == 'symbol' && !isDef
         ? const DrawableNoop('symbol')
         : group;
->>>>>>> d51088a5
   } else if (el.name.local == 'text') {
     return parseSvgText(el, definitions, rootBounds, parentStyle);
   } else if (el.name.local == 'svg') {
     throw UnsupportedError('Nested SVGs not supported in this implementation.');
   } else if (el.name.local == 'image') {
-    final String href = getHrefAttribute(el);
+    final String href = getHrefAttribute(el.attributes);
     final Offset offset = Offset(
-      double.parse(getAttribute(el, 'x', def: '0')),
-      double.parse(getAttribute(el, 'y', def: '0')),
+      double.parse(getAttribute(el.attributes, 'x', def: '0')),
+      double.parse(getAttribute(el.attributes, 'y', def: '0')),
     );
     final Size size = Size(
-      double.parse(getAttribute(el, 'width', def: '0')),
-      double.parse(getAttribute(el, 'height', def: '0')),
+      double.parse(getAttribute(el.attributes, 'width', def: '0')),
+      double.parse(getAttribute(el.attributes, 'height', def: '0')),
     );
     final Image image = await _resolveImage(href);
     return DrawableRasterImage(image, offset, size: size);
   } else if (el.name.local == 'use') {
-    final String xlinkHref = getHrefAttribute(el);
+    final String xlinkHref = getHrefAttribute(el.attributes);
     final DrawableStyle style = parseStyle(
-      el,
+      el.attributes,
       definitions,
       rootBounds,
       null,
     );
     final Matrix4 transform = Matrix4.identity()
       ..translate(
-        double.parse(getAttribute(el, 'x', def: '0')),
-        double.parse(getAttribute(el, 'y', def: '0')),
+        double.parse(getAttribute(el.attributes, 'x', def: '0')),
+        double.parse(getAttribute(el.attributes, 'y', def: '0')),
       );
     final DrawableStyleable ref = definitions.getDrawable('url($xlinkHref)');
     return DrawableGroup(
@@ -274,14 +259,8 @@
 
 Drawable parseSvgText(XmlElement el, DrawableDefinitionServer definitions,
     Rect bounds, DrawableStyle parentStyle) {
-<<<<<<< HEAD
-  final Offset offset = new Offset(
-      double.parse(getAttribute(el.attributes, 'x', def: '0')),
+  final Offset offset = Offset(double.parse(getAttribute(el.attributes, 'x', def: '0')),
       double.parse(getAttribute(el.attributes, 'y', def: '0')));
-=======
-  final Offset offset = Offset(double.parse(getAttribute(el, 'x', def: '0')),
-      double.parse(getAttribute(el, 'y', def: '0')));
->>>>>>> d51088a5
 
   final DrawableStyle style =
       parseStyle(el.attributes, definitions, bounds, parentStyle);
@@ -321,21 +300,8 @@
     DrawableStyle parentStyle,
     String key) async {
   final List<Drawable> children = <Drawable>[];
-<<<<<<< HEAD
-  final DrawableStyle style = parseStyle(
-      el.attributes, definitions, bounds, parentStyle,
-      needsTransform: true);
-  for (XmlNode child in el.children) {
-    if (child is XmlElement) {
-      final Drawable el =
-          parseSvgElement(child, definitions, bounds, style, key);
-      if (el != null) {
-        children.add(el);
-      }
-    }
-=======
   final DrawableStyle style =
-      parseStyle(el, definitions, bounds, parentStyle, needsTransform: true);
+      parseStyle(el.attributes, definitions, bounds, parentStyle, needsTransform: true);
   for (XmlNode child in el.children.whereType<XmlElement>()) {
     children.add(await parseSvgElement(
       child,
@@ -344,7 +310,6 @@
       style,
       key,
     ));
->>>>>>> d51088a5
   }
 
   return DrawableGroup(children, style);
@@ -354,22 +319,12 @@
 ///
 /// Remember that @style attribute takes precedence.
 DrawableStyle parseStyle(
-<<<<<<< HEAD
-    List<XmlAttribute> el,
-    DrawableDefinitionServer definitions,
-    Rect bounds,
-    DrawableStyle parentStyle,
-    {bool needsTransform = false,
-    Color defaultFillIfNotSpecified,
-    Color defaultStrokeIfNotSpecified}) {
-=======
-  XmlElement el,
+  List<XmlAttribute> el,
   DrawableDefinitionServer definitions,
   Rect bounds,
   DrawableStyle parentStyle, {
   bool needsTransform = false,
 }) {
->>>>>>> d51088a5
   final Matrix4 transform =
       needsTransform ? parseTransform(getAttribute(el, 'transform')) : null;
 
