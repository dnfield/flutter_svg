import 'dart:async';
import 'dart:convert';
import 'dart:io' show File;
import 'dart:typed_data';
import 'dart:ui' show Picture;

import 'package:flutter/foundation.dart';
import 'package:flutter/rendering.dart';
import 'package:flutter/widgets.dart';
import 'package:flutter_svg/src/svg/default_theme.dart';

import 'parser.dart';
import 'src/picture_provider.dart';
import 'src/picture_stream.dart';
import 'src/render_picture.dart';
import 'src/svg/theme.dart';
import 'src/vector_drawable.dart';

/// Instance for [Svg]'s utility methods, which can produce a [DrawableRoot]
/// or [PictureInfo] from [String] or [Uint8List].
final Svg svg = Svg._();

/// A utility class for decoding SVG data to a [DrawableRoot] or a [PictureInfo].
///
/// These methods are used by [SvgPicture], but can also be directly used e.g.
/// to create a [DrawableRoot] you manipulate or render to your own [Canvas].
/// Access to this class is provided by the exported [svg] member.
class Svg {
  Svg._();

  /// A global override flag for [SvgPicture.cacheColorFilter].
  ///
  /// If this is null, the value in [SvgPicture.cacheColorFilter] is used. If it
  /// is not null, it will override that value.
  bool? cacheColorFilterOverride;

  /// Produces a [PictureInfo] from a [Uint8List] of SVG byte data (assumes UTF8 encoding).
  ///
  /// The `allowDrawingOutsideOfViewBox` parameter should be used with caution -
  /// if set to true, it will not clip the canvas used internally to the view box,
  /// meaning the picture may draw beyond the intended area and lead to undefined
  /// behavior or additional memory overhead.
  ///
  /// The `colorFilter` property will be applied to any [Paint] objects used during drawing.
  ///
  /// The [key] will be used for debugging purposes.
  Future<PictureInfo> svgPictureDecoder(
    Uint8List raw,
    bool allowDrawingOutsideOfViewBox,
    ColorFilter? colorFilter,
    String key, {
    SvgTheme theme = const SvgTheme(),
  }) async {
    final DrawableRoot svgRoot = await fromSvgBytes(raw, key, theme: theme);
    final Picture pic = svgRoot.toPicture(
      clipToViewBox: allowDrawingOutsideOfViewBox == true ? false : true,
      colorFilter: colorFilter,
    );
    return PictureInfo(
      picture: pic,
      viewport: svgRoot.viewport.viewBoxRect,
      size: svgRoot.viewport.size,
    );
  }

  /// Produces a [PictureInfo] from a [String] of SVG data.
  ///
  /// The `allowDrawingOutsideOfViewBox` parameter should be used with caution -
  /// if set to true, it will not clip the canvas used internally to the view box,
  /// meaning the picture may draw beyond the intended area and lead to undefined
  /// behavior or additional memory overhead.
  ///
  /// The `colorFilter` property will be applied to any [Paint] objects used during drawing.
  ///
  /// The [key] will be used for debugging purposes.
  Future<PictureInfo> svgPictureStringDecoder(
    String raw,
    bool allowDrawingOutsideOfViewBox,
    ColorFilter? colorFilter,
    String key, {
    SvgTheme theme = const SvgTheme(),
  }) async {
    final DrawableRoot svgRoot = await fromSvgString(raw, key, theme: theme);
    final Picture pic = svgRoot.toPicture(
      clipToViewBox: allowDrawingOutsideOfViewBox == true ? false : true,
      colorFilter: colorFilter,
      size: svgRoot.viewport.viewBox,
    );
    return PictureInfo(
      picture: pic,
      viewport: svgRoot.viewport.viewBoxRect,
      size: svgRoot.viewport.size,
    );
  }

  /// Produces a [Drawableroot] from a [Uint8List] of SVG byte data (assumes
  /// UTF8 encoding).
  ///
  /// The `key` will be used for debugging purposes.
  Future<DrawableRoot> fromSvgBytes(
    Uint8List raw,
    String key, {
    SvgTheme theme = const SvgTheme(),
  }) async {
    // TODO(dnfield): do utf decoding in another thread?
    // Might just have to live with potentially slow(ish) decoding, this is causing errors.
    // See: https://github.com/dart-lang/sdk/issues/31954
    // See: https://github.com/flutter/flutter/blob/bf3bd7667f07709d0b817ebfcb6972782cfef637/packages/flutter/lib/src/services/asset_bundle.dart#L66
    // if (raw.lengthInBytes < 20 * 1024) {
    return fromSvgString(utf8.decode(raw), key, theme: theme);
    // } else {
    //   final String str =
    //       await compute(_utf8Decode, raw, debugLabel: 'UTF8 decode for SVG');
    //   return fromSvgString(str);
    // }
  }

  // String _utf8Decode(Uint8List data) {
  //   return utf8.decode(data);
  // }

  /// Creates a [DrawableRoot] from a string of SVG data.
  ///
  /// The `key` is used for debugging purposes.
  Future<DrawableRoot> fromSvgString(
    String rawSvg,
    String key, {
    SvgTheme theme = const SvgTheme(),
  }) async {
    final SvgParser parser = SvgParser();
    return await parser.parse(rawSvg, theme: theme, key: key);
  }
}

/// Prefetches an SVG Picture into the picture cache.
///
/// Returns a [Future] that will complete when the first image yielded by the
/// [PictureProvider] is available or failed to load.
///
/// If the image is later used by an [SvgPicture], it will probably be loaded
/// faster. The consumer of the image does not need to use the same
/// [PictureProvider] instance. The [PictureCache] will find the picture
/// as long as both pictures share the same key.
///
/// The `onError` argument can be used to manually handle errors while precaching.
///
/// See also:
///
///  * [PictureCache], which holds images that may be reused.
Future<void> precachePicture(
  PictureProvider provider,
  BuildContext? context, {
  Rect? viewBox,
  ColorFilter? colorFilterOverride,
  Color? color,
  BlendMode? colorBlendMode,
  PictureErrorListener? onError,
}) {
  final PictureConfiguration config = createLocalPictureConfiguration(
    context,
    viewBox: viewBox,
    colorFilterOverride: colorFilterOverride,
    color: color,
    colorBlendMode: colorBlendMode,
  );
  final Completer<void> completer = Completer<void>();
  PictureStream? stream;

  void listener(PictureInfo? picture, bool synchronous) {
    completer.complete();
    stream?.removeListener(listener);
  }

  void errorListener(Object exception, StackTrace stackTrace) {
    if (onError != null) {
      onError(exception, stackTrace);
    } else {
      FlutterError.reportError(FlutterErrorDetails(
        context: ErrorDescription('picture failed to precache'),
        library: 'SVG',
        exception: exception,
        stack: stackTrace,
        silent: true,
      ));
    }
    completer.complete();
    stream?.removeListener(listener);
  }

  stream = provider.resolve(config, onError: errorListener)
    ..addListener(listener, onError: errorListener);
  return completer.future;
}

/// A widget that will parse SVG data into a [Picture] using a [PictureProvider].
///
/// The picture will be cached using the [PictureCache], incorporating any color
/// filtering used into the key (meaning the same SVG with two different `color`
/// arguments applied would be two cache entries).
class SvgPicture extends StatefulWidget {
  /// Instantiates a widget that renders an SVG picture using the `pictureProvider`.
  ///
  /// Either the [width] and [height] arguments should be specified, or the
  /// widget should be placed in a context that sets tight layout constraints.
  /// Otherwise, the image dimensions will change as the image is loaded, which
  /// will result in ugly layout changes.
  ///
  /// If `matchTextDirection` is set to true, the picture will be flipped
  /// horizontally in [TextDirection.rtl] contexts.
  ///
  /// The `allowDrawingOutsideOfViewBox` parameter should be used with caution -
  /// if set to true, it will not clip the canvas used internally to the view box,
  /// meaning the picture may draw beyond the intended area and lead to undefined
  /// behavior or additional memory overhead.
  ///
  /// A custom `placeholderBuilder` can be specified for cases where decoding or
  /// acquiring data may take a noticeably long time, e.g. for a network picture.
  ///
  /// The `semanticsLabel` can be used to identify the purpose of this picture for
  /// screen reading software.
  ///
  /// If [excludeFromSemantics] is true, then [semanticLabel] will be ignored.
  const SvgPicture(
    this.pictureProvider, {
    Key? key,
    this.width,
    this.height,
    this.fit = BoxFit.contain,
    this.alignment = Alignment.center,
    this.matchTextDirection = false,
    this.allowDrawingOutsideViewBox = false,
    this.placeholderBuilder,
    this.colorFilter,
    this.semanticsLabel,
    this.excludeFromSemantics = false,
    this.clipBehavior = Clip.hardEdge,
    this.cacheColorFilter = false,
    this.currentColor,
  }) : super(key: key);

  /// Instantiates a widget that renders an SVG picture from an [AssetBundle].
  ///
  /// The key will be derived from the `assetName`, `package`, and `bundle`
  /// arguments. The `package` argument must be non-null when displaying an SVG
  /// from a package and null otherwise. See the `Assets in packages` section for
  /// details.
  ///
  /// Either the [width] and [height] arguments should be specified, or the
  /// widget should be placed in a context that sets tight layout constraints.
  /// Otherwise, the image dimensions will change as the image is loaded, which
  /// will result in ugly layout changes.
  ///
  /// If `matchTextDirection` is set to true, the picture will be flipped
  /// horizontally in [TextDirection.rtl] contexts.
  ///
  /// The `allowDrawingOutsideOfViewBox` parameter should be used with caution -
  /// if set to true, it will not clip the canvas used internally to the view box,
  /// meaning the picture may draw beyond the intended area and lead to undefined
  /// behavior or additional memory overhead.
  ///
  /// A custom `placeholderBuilder` can be specified for cases where decoding or
  /// acquiring data may take a noticeably long time.
  ///
  /// The `color` and `colorBlendMode` arguments, if specified, will be used to set a
  /// [ColorFilter] on any [Paint]s created for this drawing.
  ///
  /// The `theme` argument, if provided, will override the default theme
  /// used when parsing SVG elements.
  ///
  /// ## Assets in packages
  ///
  /// To create the widget with an asset from a package, the [package] argument
  /// must be provided. For instance, suppose a package called `my_icons` has
  /// `icons/heart.svg` .
  ///
  /// Then to display the image, use:
  ///
  /// ```dart
  /// SvgPicture.asset('icons/heart.svg', package: 'my_icons')
  /// ```
  ///
  /// Assets used by the package itself should also be displayed using the
  /// [package] argument as above.
  ///
  /// If the desired asset is specified in the `pubspec.yaml` of the package, it
  /// is bundled automatically with the app. In particular, assets used by the
  /// package itself must be specified in its `pubspec.yaml`.
  ///
  /// A package can also choose to have assets in its 'lib/' folder that are not
  /// specified in its `pubspec.yaml`. In this case for those images to be
  /// bundled, the app has to specify which ones to include. For instance a
  /// package named `fancy_backgrounds` could have:
  ///
  /// ```
  /// lib/backgrounds/background1.svg
  /// lib/backgrounds/background2.svg
  /// lib/backgrounds/background3.svg
  ///```
  ///
  /// To include, say the first image, the `pubspec.yaml` of the app should
  /// specify it in the assets section:
  ///
  /// ```yaml
  ///  assets:
  ///    - packages/fancy_backgrounds/backgrounds/background1.svg
  /// ```
  ///
  /// The `lib/` is implied, so it should not be included in the asset path.
  ///
  ///
  /// See also:
  ///
  ///  * [AssetPicture], which is used to implement the behavior when the scale is
  ///    omitted.
  ///  * [ExactAssetPicture], which is used to implement the behavior when the
  ///    scale is present.
  ///  * <https://flutter.io/assets-and-images/>, an introduction to assets in
  ///    Flutter.
  ///
  /// If [excludeFromSemantics] is true, then [semanticLabel] will be ignored.
  SvgPicture.asset(
    String assetName, {
    Key? key,
    this.matchTextDirection = false,
    AssetBundle? bundle,
    String? package,
    this.width,
    this.height,
    this.fit = BoxFit.contain,
    this.alignment = Alignment.center,
    this.allowDrawingOutsideViewBox = false,
    this.placeholderBuilder,
    Color? color,
    BlendMode colorBlendMode = BlendMode.srcIn,
    this.semanticsLabel,
    this.excludeFromSemantics = false,
    this.clipBehavior = Clip.hardEdge,
    this.cacheColorFilter = false,
    this.theme,
  })  : pictureProvider = ExactAssetPicture(
          allowDrawingOutsideViewBox == true
              ? svgStringDecoderOutsideViewBoxBuilder
              : svgStringDecoderBuilder,
          assetName,
          bundle: bundle,
          package: package,
          colorFilter: svg.cacheColorFilterOverride ?? cacheColorFilter
              ? _getColorFilter(color, colorBlendMode)
              : null,
        ),
        colorFilter = _getColorFilter(color, colorBlendMode),
        super(key: key);

  /// Creates a widget that displays a [PictureStream] obtained from the network.
  ///
  /// The [url] argument must not be null.
  ///
  /// Either the [width] and [height] arguments should be specified, or the
  /// widget should be placed in a context that sets tight layout constraints.
  /// Otherwise, the image dimensions will change as the image is loaded, which
  /// will result in ugly layout changes.
  ///
  /// If `matchTextDirection` is set to true, the picture will be flipped
  /// horizontally in [TextDirection.rtl] contexts.
  ///
  /// The `allowDrawingOutsideOfViewBox` parameter should be used with caution -
  /// if set to true, it will not clip the canvas used internally to the view box,
  /// meaning the picture may draw beyond the intended area and lead to undefined
  /// behavior or additional memory overhead.
  ///
  /// A custom `placeholderBuilder` can be specified for cases where decoding or
  /// acquiring data may take a noticeably long time, such as high latency scenarios.
  ///
  /// The `color` and `colorBlendMode` arguments, if specified, will be used to set a
  /// [ColorFilter] on any [Paint]s created for this drawing.
  ///
  /// The `theme` argument, if provided, will override the default theme
  /// used when parsing SVG elements.
  ///
  /// All network images are cached regardless of HTTP headers.
  ///
  /// An optional `headers` argument can be used to send custom HTTP headers
  /// with the image request.
  ///
  /// If [excludeFromSemantics] is true, then [semanticLabel] will be ignored.
  SvgPicture.network(
    String url, {
    Key? key,
    Map<String, String>? headers,
    this.width,
    this.height,
    this.fit = BoxFit.contain,
    this.alignment = Alignment.center,
    this.matchTextDirection = false,
    this.allowDrawingOutsideViewBox = false,
    this.placeholderBuilder,
    Color? color,
    BlendMode colorBlendMode = BlendMode.srcIn,
    this.semanticsLabel,
    this.excludeFromSemantics = false,
    this.clipBehavior = Clip.hardEdge,
    this.cacheColorFilter = false,
    this.theme,
  })  : pictureProvider = NetworkPicture(
          allowDrawingOutsideViewBox == true
              ? svgByteDecoderOutsideViewBoxBuilder
              : svgByteDecoderBuilder,
          url,
          headers: headers,
          colorFilter: svg.cacheColorFilterOverride ?? cacheColorFilter
              ? _getColorFilter(color, colorBlendMode)
              : null,
        ),
        colorFilter = _getColorFilter(color, colorBlendMode),
        super(key: key);

  /// Creates a widget that displays a [PictureStream] obtained from a [File].
  ///
  /// The [file] argument must not be null.
  ///
  /// Either the [width] and [height] arguments should be specified, or the
  /// widget should be placed in a context that sets tight layout constraints.
  /// Otherwise, the image dimensions will change as the image is loaded, which
  /// will result in ugly layout changes.
  ///
  /// If `matchTextDirection` is set to true, the picture will be flipped
  /// horizontally in [TextDirection.rtl] contexts.
  ///
  /// The `allowDrawingOutsideOfViewBox` parameter should be used with caution -
  /// if set to true, it will not clip the canvas used internally to the view box,
  /// meaning the picture may draw beyond the intended area and lead to undefined
  /// behavior or additional memory overhead.
  ///
  /// A custom `placeholderBuilder` can be specified for cases where decoding or
  /// acquiring data may take a noticeably long time.
  ///
  /// The `color` and `colorBlendMode` arguments, if specified, will be used to set a
  /// [ColorFilter] on any [Paint]s created for this drawing.
  ///
  /// The `theme` argument, if provided, will override the default theme
  /// used when parsing SVG elements.
  ///
  /// On Android, this may require the
  /// `android.permission.READ_EXTERNAL_STORAGE` permission.
  ///
  /// If [excludeFromSemantics] is true, then [semanticLabel] will be ignored.
  SvgPicture.file(
    File file, {
    Key? key,
    this.width,
    this.height,
    this.fit = BoxFit.contain,
    this.alignment = Alignment.center,
    this.matchTextDirection = false,
    this.allowDrawingOutsideViewBox = false,
    this.placeholderBuilder,
    Color? color,
    BlendMode colorBlendMode = BlendMode.srcIn,
    this.semanticsLabel,
    this.excludeFromSemantics = false,
    this.clipBehavior = Clip.hardEdge,
    this.cacheColorFilter = false,
    this.theme,
  })  : pictureProvider = FilePicture(
          allowDrawingOutsideViewBox == true
              ? svgByteDecoderOutsideViewBoxBuilder
              : svgByteDecoderBuilder,
          file,
          colorFilter: svg.cacheColorFilterOverride ?? cacheColorFilter
              ? _getColorFilter(color, colorBlendMode)
              : null,
        ),
        colorFilter = _getColorFilter(color, colorBlendMode),
        super(key: key);

  /// Creates a widget that displays a [PictureStream] obtained from a [Uint8List].
  ///
  /// The [bytes] argument must not be null.
  ///
  /// Either the [width] and [height] arguments should be specified, or the
  /// widget should be placed in a context that sets tight layout constraints.
  /// Otherwise, the image dimensions will change as the image is loaded, which
  /// will result in ugly layout changes.
  ///
  /// If `matchTextDirection` is set to true, the picture will be flipped
  /// horizontally in [TextDirection.rtl] contexts.
  ///
  /// The `allowDrawingOutsideOfViewBox` parameter should be used with caution -
  /// if set to true, it will not clip the canvas used internally to the view box,
  /// meaning the picture may draw beyond the intended area and lead to undefined
  /// behavior or additional memory overhead.
  ///
  /// A custom `placeholderBuilder` can be specified for cases where decoding or
  /// acquiring data may take a noticeably long time.
  ///
  /// The `color` and `colorBlendMode` arguments, if specified, will be used to set a
  /// [ColorFilter] on any [Paint]s created for this drawing.
  ///
  /// The `theme` argument, if provided, will override the default theme
  /// used when parsing SVG elements.
  ///
  /// If [excludeFromSemantics] is true, then [semanticLabel] will be ignored.
  SvgPicture.memory(
    Uint8List bytes, {
    Key? key,
    this.width,
    this.height,
    this.fit = BoxFit.contain,
    this.alignment = Alignment.center,
    this.matchTextDirection = false,
    this.allowDrawingOutsideViewBox = false,
    this.placeholderBuilder,
    Color? color,
    BlendMode colorBlendMode = BlendMode.srcIn,
    this.semanticsLabel,
    this.excludeFromSemantics = false,
    this.clipBehavior = Clip.hardEdge,
    this.cacheColorFilter = false,
    this.theme,
  })  : pictureProvider = MemoryPicture(
          allowDrawingOutsideViewBox == true
              ? svgByteDecoderOutsideViewBoxBuilder
              : svgByteDecoderBuilder,
          bytes,
          colorFilter: svg.cacheColorFilterOverride ?? cacheColorFilter
              ? _getColorFilter(color, colorBlendMode)
              : null,
        ),
        colorFilter = _getColorFilter(color, colorBlendMode),
        super(key: key);

  /// Creates a widget that displays a [PictureStream] obtained from a [String].
  ///
  /// The [bytes] argument must not be null.
  ///
  /// Either the [width] and [height] arguments should be specified, or the
  /// widget should be placed in a context that sets tight layout constraints.
  /// Otherwise, the image dimensions will change as the image is loaded, which
  /// will result in ugly layout changes.
  ///
  /// If `matchTextDirection` is set to true, the picture will be flipped
  /// horizontally in [TextDirection.rtl] contexts.
  ///
  /// The `allowDrawingOutsideOfViewBox` parameter should be used with caution -
  /// if set to true, it will not clip the canvas used internally to the view box,
  /// meaning the picture may draw beyond the intended area and lead to undefined
  /// behavior or additional memory overhead.
  ///
  /// A custom `placeholderBuilder` can be specified for cases where decoding or
  /// acquiring data may take a noticeably long time.
  ///
  /// The `color` and `colorBlendMode` arguments, if specified, will be used to set a
  /// [ColorFilter] on any [Paint]s created for this drawing.
  ///
  /// The `theme` argument, if provided, will override the default theme
  /// used when parsing SVG elements.
  ///
  /// If [excludeFromSemantics] is true, then [semanticLabel] will be ignored.
  SvgPicture.string(
    String string, {
    Key? key,
    this.width,
    this.height,
    this.fit = BoxFit.contain,
    this.alignment = Alignment.center,
    this.matchTextDirection = false,
    this.allowDrawingOutsideViewBox = false,
    this.placeholderBuilder,
    Color? color,
    BlendMode colorBlendMode = BlendMode.srcIn,
    this.semanticsLabel,
    this.excludeFromSemantics = false,
    this.clipBehavior = Clip.hardEdge,
    this.cacheColorFilter = false,
    this.theme,
  })  : pictureProvider = StringPicture(
          allowDrawingOutsideViewBox == true
              ? svgStringDecoderOutsideViewBoxBuilder
              : svgStringDecoderBuilder,
          string,
          colorFilter: svg.cacheColorFilterOverride ?? cacheColorFilter
              ? _getColorFilter(color, colorBlendMode)
              : null,
        ),
        colorFilter = _getColorFilter(color, colorBlendMode),
        super(key: key);

  /// The default placeholder for a SVG that may take time to parse or
  /// retrieve, e.g. from a network location.
  static WidgetBuilder defaultPlaceholderBuilder =
      (BuildContext ctx) => const LimitedBox();

  static ColorFilter? _getColorFilter(Color? color, BlendMode colorBlendMode) =>
      color == null ? null : ColorFilter.mode(color, colorBlendMode);

  /// A [PictureInfoDecoderBuilder] for [Uint8List]s that will clip to the viewBox.
  static final PictureInfoDecoderBuilder<Uint8List> svgByteDecoderBuilder =
      (Color? currentColor, double fontSize) =>
          (Uint8List bytes, ColorFilter? colorFilter, String key) =>
              svg.svgPictureDecoder(
                bytes,
                false,
                colorFilter,
<<<<<<< HEAD
                SvgTheme(
                  currentColor: currentColor,
                  fontSize: fontSize,
                ),
=======
>>>>>>> 87221450
                key,
                theme: SvgTheme(currentColor: currentColor),
              );

  /// A [PictureInfoDecoderBuilder] for strings that will clip to the viewBox.
  static final PictureInfoDecoderBuilder<String> svgStringDecoderBuilder =
      (Color? currentColor, double fontSize) =>
          (String data, ColorFilter? colorFilter, String key) =>
              svg.svgPictureStringDecoder(
                data,
                false,
                colorFilter,
<<<<<<< HEAD
                SvgTheme(
                  currentColor: currentColor,
                  fontSize: fontSize,
                ),
=======
>>>>>>> 87221450
                key,
                theme: SvgTheme(currentColor: currentColor),
              );

  /// A [PictureInfoDecoderBuilder] for [Uint8List]s that will not clip to the viewBox.
  static final PictureInfoDecoderBuilder<Uint8List>
      svgByteDecoderOutsideViewBoxBuilder =
      (Color? currentColor, double fontSize) =>
          (Uint8List bytes, ColorFilter? colorFilter, String key) =>
              svg.svgPictureDecoder(
                bytes,
                true,
                colorFilter,
<<<<<<< HEAD
                SvgTheme(
                  currentColor: currentColor,
                  fontSize: fontSize,
                ),
=======
>>>>>>> 87221450
                key,
                theme: SvgTheme(currentColor: currentColor),
              );

  /// A [PictureInfoDecoderBuilder] for [String]s that will not clip to the viewBox.
  static final PictureInfoDecoderBuilder<String>
      svgStringDecoderOutsideViewBoxBuilder =
      (Color? currentColor, double fontSize) =>
          (String data, ColorFilter? colorFilter, String key) =>
              svg.svgPictureStringDecoder(
                data,
                true,
                colorFilter,
<<<<<<< HEAD
                SvgTheme(
                  currentColor: currentColor,
                  fontSize: fontSize,
                ),
=======
>>>>>>> 87221450
                key,
                theme: SvgTheme(currentColor: currentColor),
              );

  /// If specified, the width to use for the SVG.  If unspecified, the SVG
  /// will take the width of its parent.
  final double? width;

  /// If specified, the height to use for the SVG.  If unspecified, the SVG
  /// will take the height of its parent.
  final double? height;

  /// How to inscribe the picture into the space allocated during layout.
  /// The default is [BoxFit.contain].
  final BoxFit fit;

  /// How to align the picture within its parent widget.
  ///
  /// The alignment aligns the given position in the picture to the given position
  /// in the layout bounds. For example, an [Alignment] alignment of (-1.0,
  /// -1.0) aligns the image to the top-left corner of its layout bounds, while a
  /// [Alignment] alignment of (1.0, 1.0) aligns the bottom right of the
  /// picture with the bottom right corner of its layout bounds. Similarly, an
  /// alignment of (0.0, 1.0) aligns the bottom middle of the image with the
  /// middle of the bottom edge of its layout bounds.
  ///
  /// If the [alignment] is [TextDirection]-dependent (i.e. if it is a
  /// [AlignmentDirectional]), then a [TextDirection] must be available
  /// when the picture is painted.
  ///
  /// Defaults to [Alignment.center].
  ///
  /// See also:
  ///
  ///  * [Alignment], a class with convenient constants typically used to
  ///    specify an [AlignmentGeometry].
  ///  * [AlignmentDirectional], like [Alignment] for specifying alignments
  ///    relative to text direction.
  final AlignmentGeometry alignment;

  /// The [PictureProvider] used to resolve the SVG.
  final PictureProvider pictureProvider;

  /// The placeholder to use while fetching, decoding, and parsing the SVG data.
  final WidgetBuilder? placeholderBuilder;

  /// If true, will horizontally flip the picture in [TextDirection.rtl] contexts.
  final bool matchTextDirection;

  /// If true, will allow the SVG to be drawn outside of the clip boundary of its
  /// viewBox.
  final bool allowDrawingOutsideViewBox;

  /// The [Semantics.label] for this picture.
  ///
  /// The value indicates the purpose of the picture, and will be
  /// read out by screen readers.
  final String? semanticsLabel;

  /// Whether to exclude this picture from semantics.
  ///
  /// Useful for pictures which do not contribute meaningful information to an
  /// application.
  final bool excludeFromSemantics;

  /// The content will be clipped (or not) according to this option.
  ///
  /// See the enum [Clip] for details of all possible options and their common
  /// use cases.
  ///
  /// Defaults to [Clip.hardEdge], and must not be null.
  final Clip clipBehavior;

  /// The color filter, if any, to apply to this widget.
  final ColorFilter? colorFilter;

  /// Whether to cache the picture with the [colorFilter] applied or not.
  ///
  /// This value should be set to true if the same SVG will be rendered with
  /// multiple colors, but false if it will always (or almost always) be
  /// rendered with the same [colorFilter].
  ///
  /// If [Svg.cacheColorFilterOverride] is not null, it will override this value
  /// for all widgets, regardless of what is specified for an individual widget.
  ///
  /// This defaults to false and must not be null.
  final bool cacheColorFilter;

  /// The theme used when parsing SVG elements.
  final SvgTheme? theme;

  @override
  State<SvgPicture> createState() => _SvgPictureState();
}

class _SvgPictureState extends State<SvgPicture> {
  PictureInfo? _picture;
  PictureStream? _pictureStream;
  bool _isListeningToStream = false;

  @override
  void didChangeDependencies() {
    _updatePictureProvider();
    _resolveImage();
    _listenToStream();
    super.didChangeDependencies();
  }

  @override
  void didUpdateWidget(SvgPicture oldWidget) {
    super.didUpdateWidget(oldWidget);
    if (widget.pictureProvider != oldWidget.pictureProvider) {
      _updatePictureProvider();
      _resolveImage();
    }
  }

  @override
  void reassemble() {
    _updatePictureProvider();
    _resolveImage(); // in case the image cache was flushed
    super.reassemble();
  }

  /// Updates the `currentColor` of the picture provider based on
  /// either the widget's [SvgTheme] or an inherited [DefaultSvgTheme].
  ///
  /// Updates the `fontSize` of the picture provider based on
  /// either the widget's [SvgTheme], an inherited [DefaultSvgTheme]
  /// or an inherited [DefaultTextStyle]. If the property does not exist,
  /// then the font size defaults to 14.0.
  void _updatePictureProvider() {
    final SvgTheme? defaultSvgTheme = DefaultSvgTheme.of(context)?.theme;
    final TextStyle defaultTextStyle = DefaultTextStyle.of(context).style;

    final Color? currentColor =
        widget.theme?.currentColor ?? defaultSvgTheme?.currentColor;

    final double fontSize = widget.theme?.fontSize ??
        defaultSvgTheme?.fontSize ??
        defaultTextStyle.fontSize ??
        // Fallback to the default font size if a font size is missing in DefaultTextStyle.
        // See: https://api.flutter.dev/flutter/painting/TextStyle/fontSize.html
        14.0;

    widget.pictureProvider.currentColor = currentColor;
    widget.pictureProvider.fontSize = fontSize;
  }

  void _resolveImage() {
    final PictureStream newStream = widget.pictureProvider
        .resolve(createLocalPictureConfiguration(context));
    assert(newStream != null); // ignore: unnecessary_null_comparison
    _updateSourceStream(newStream);
  }

  void _handleImageChanged(PictureInfo? imageInfo, bool synchronousCall) {
    setState(() {
      _picture = imageInfo;
    });
  }

  // Update _pictureStream to newStream, and moves the stream listener
  // registration from the old stream to the new stream (if a listener was
  // registered).
  void _updateSourceStream(PictureStream newStream) {
    if (_pictureStream?.key == newStream.key) {
      return;
    }

    if (_isListeningToStream)
      _pictureStream!.removeListener(_handleImageChanged);

    _pictureStream = newStream;
    if (_isListeningToStream) {
      _pictureStream!.addListener(_handleImageChanged);
    }
  }

  void _listenToStream() {
    if (_isListeningToStream) {
      return;
    }
    _pictureStream!.addListener(_handleImageChanged);
    _isListeningToStream = true;
  }

  void _stopListeningToStream() {
    if (!_isListeningToStream) {
      return;
    }
    _pictureStream!.removeListener(_handleImageChanged);
    _isListeningToStream = false;
  }

  @override
  void dispose() {
    assert(_pictureStream != null);
    _stopListeningToStream();
    super.dispose();
  }

  @override
  Widget build(BuildContext context) {
    late Widget child;
    if (_picture != null) {
      final Rect viewport = Offset.zero & _picture!.viewport.size;

      double? width = widget.width;
      double? height = widget.height;
      if (width == null && height == null) {
        width = viewport.width;
        height = viewport.height;
      } else if (height != null) {
        width = height / viewport.height * viewport.width;
      } else if (width != null) {
        height = width / viewport.width * viewport.height;
      }

      child = SizedBox(
        width: width,
        height: height,
        child: FittedBox(
          fit: widget.fit,
          alignment: widget.alignment,
          clipBehavior: widget.clipBehavior,
          child: SizedBox.fromSize(
            size: viewport.size,
            child: RawPicture(
              _picture,
              matchTextDirection: widget.matchTextDirection,
              allowDrawingOutsideViewBox: widget.allowDrawingOutsideViewBox,
            ),
          ),
        ),
      );

      if (widget.pictureProvider.colorFilter == null &&
          widget.colorFilter != null) {
        child = ColorFiltered(
          colorFilter: widget.colorFilter!,
          child: child,
        );
      }
    } else {
      child = widget.placeholderBuilder == null
          ? _getDefaultPlaceholder(context, widget.width, widget.height)
          : widget.placeholderBuilder!(context);
    }
    if (!widget.excludeFromSemantics) {
      child = Semantics(
        container: widget.semanticsLabel != null,
        image: true,
        label: widget.semanticsLabel == null ? '' : widget.semanticsLabel,
        child: child,
      );
    }
    return child;
  }

  Widget _getDefaultPlaceholder(
      BuildContext context, double? width, double? height) {
    if (width != null || height != null) {
      return SizedBox(width: width, height: height);
    }

    return SvgPicture.defaultPlaceholderBuilder(context);
  }

  @override
  void debugFillProperties(DiagnosticPropertiesBuilder description) {
    super.debugFillProperties(description);
    description.add(
      DiagnosticsProperty<PictureStream>('stream', _pictureStream),
    );
  }
}<|MERGE_RESOLUTION|>--- conflicted
+++ resolved
@@ -43,13 +43,16 @@
   ///
   /// The `colorFilter` property will be applied to any [Paint] objects used during drawing.
   ///
+  /// The `theme` argument, if provided, will override the default theme
+  /// used when parsing SVG elements.
+  ///
   /// The [key] will be used for debugging purposes.
   Future<PictureInfo> svgPictureDecoder(
     Uint8List raw,
     bool allowDrawingOutsideOfViewBox,
     ColorFilter? colorFilter,
     String key, {
-    SvgTheme theme = const SvgTheme(),
+    SvgTheme theme = const SvgTheme.empty(),
   }) async {
     final DrawableRoot svgRoot = await fromSvgBytes(raw, key, theme: theme);
     final Picture pic = svgRoot.toPicture(
@@ -72,13 +75,16 @@
   ///
   /// The `colorFilter` property will be applied to any [Paint] objects used during drawing.
   ///
+  /// The `theme` argument, if provided, will override the default theme
+  /// used when parsing SVG elements.
+  ///
   /// The [key] will be used for debugging purposes.
   Future<PictureInfo> svgPictureStringDecoder(
     String raw,
     bool allowDrawingOutsideOfViewBox,
     ColorFilter? colorFilter,
     String key, {
-    SvgTheme theme = const SvgTheme(),
+    SvgTheme theme = const SvgTheme.empty(),
   }) async {
     final DrawableRoot svgRoot = await fromSvgString(raw, key, theme: theme);
     final Picture pic = svgRoot.toPicture(
@@ -100,7 +106,7 @@
   Future<DrawableRoot> fromSvgBytes(
     Uint8List raw,
     String key, {
-    SvgTheme theme = const SvgTheme(),
+    SvgTheme theme = const SvgTheme.empty(),
   }) async {
     // TODO(dnfield): do utf decoding in another thread?
     // Might just have to live with potentially slow(ish) decoding, this is causing errors.
@@ -125,7 +131,7 @@
   Future<DrawableRoot> fromSvgString(
     String rawSvg,
     String key, {
-    SvgTheme theme = const SvgTheme(),
+    SvgTheme theme = const SvgTheme.empty(),
   }) async {
     final SvgParser parser = SvgParser();
     return await parser.parse(rawSvg, theme: theme, key: key);
@@ -235,7 +241,7 @@
     this.excludeFromSemantics = false,
     this.clipBehavior = Clip.hardEdge,
     this.cacheColorFilter = false,
-    this.currentColor,
+    this.theme,
   }) : super(key: key);
 
   /// Instantiates a widget that renders an SVG picture from an [AssetBundle].
@@ -601,15 +607,11 @@
                 bytes,
                 false,
                 colorFilter,
-<<<<<<< HEAD
-                SvgTheme(
+                key,
+                theme: SvgTheme(
                   currentColor: currentColor,
                   fontSize: fontSize,
                 ),
-=======
->>>>>>> 87221450
-                key,
-                theme: SvgTheme(currentColor: currentColor),
               );
 
   /// A [PictureInfoDecoderBuilder] for strings that will clip to the viewBox.
@@ -620,15 +622,11 @@
                 data,
                 false,
                 colorFilter,
-<<<<<<< HEAD
-                SvgTheme(
+                key,
+                theme: SvgTheme(
                   currentColor: currentColor,
                   fontSize: fontSize,
                 ),
-=======
->>>>>>> 87221450
-                key,
-                theme: SvgTheme(currentColor: currentColor),
               );
 
   /// A [PictureInfoDecoderBuilder] for [Uint8List]s that will not clip to the viewBox.
@@ -640,15 +638,11 @@
                 bytes,
                 true,
                 colorFilter,
-<<<<<<< HEAD
-                SvgTheme(
+                key,
+                theme: SvgTheme(
                   currentColor: currentColor,
                   fontSize: fontSize,
                 ),
-=======
->>>>>>> 87221450
-                key,
-                theme: SvgTheme(currentColor: currentColor),
               );
 
   /// A [PictureInfoDecoderBuilder] for [String]s that will not clip to the viewBox.
@@ -660,15 +654,11 @@
                 data,
                 true,
                 colorFilter,
-<<<<<<< HEAD
-                SvgTheme(
+                key,
+                theme: SvgTheme(
                   currentColor: currentColor,
                   fontSize: fontSize,
                 ),
-=======
->>>>>>> 87221450
-                key,
-                theme: SvgTheme(currentColor: currentColor),
               );
 
   /// If specified, the width to use for the SVG.  If unspecified, the SVG
