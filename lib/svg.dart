import 'dart:async';
import 'dart:convert';
import 'dart:typed_data';
import 'dart:ui' show Picture;

import 'package:flutter/foundation.dart';
import 'package:flutter/rendering.dart';
import 'package:flutter/widgets.dart';

import 'parser.dart';
import 'src/picture_provider.dart';
import 'src/picture_stream.dart';
import 'src/render_picture.dart';
import 'src/svg/default_theme.dart';
import 'src/svg/theme.dart';
import 'src/utilities/file.dart';
import 'src/vector_drawable.dart';

/// Instance for [Svg]'s utility methods, which can produce a [DrawableRoot]
/// or [PictureInfo] from [String] or [Uint8List].
final Svg svg = Svg._();

/// A utility class for decoding SVG data to a [DrawableRoot] or a [PictureInfo].
///
/// These methods are used by [SvgPicture], but can also be directly used e.g.
/// to create a [DrawableRoot] you manipulate or render to your own [Canvas].
/// Access to this class is provided by the exported [svg] member.
class Svg {
  Svg._();

  /// A global override flag for [SvgPicture.cacheColorFilter].
  ///
  /// If this is null, the value in [SvgPicture.cacheColorFilter] is used. If it
  /// is not null, it will override that value.
  bool? cacheColorFilterOverride;

  /// Produces a [PictureInfo] from a [Uint8List] of SVG byte data (assumes UTF8 encoding).
  ///
  /// The `allowDrawingOutsideOfViewBox` parameter should be used with caution -
  /// if set to true, it will not clip the canvas used internally to the view box,
  /// meaning the picture may draw beyond the intended area and lead to undefined
  /// behavior or additional memory overhead.
  ///
  /// The `colorFilter` property will be applied to any [Paint] objects used during drawing.
  ///
  /// The `theme` argument, if provided, will override the default theme
  /// used when parsing SVG elements.
  ///
  /// The [key] will be used for debugging purposes.
  Future<PictureInfo> svgPictureDecoder(
    Uint8List raw,
    bool allowDrawingOutsideOfViewBox,
    ColorFilter? colorFilter,
    String key, {
    SvgTheme theme = const SvgTheme(),
  }) async {
    final DrawableRoot svgRoot = await fromSvgBytes(raw, key, theme: theme);
    final Picture pic = svgRoot.toPicture(
      clipToViewBox: allowDrawingOutsideOfViewBox == true ? false : true,
      colorFilter: colorFilter,
    );
    return PictureInfo(
      picture: pic,
      viewport: svgRoot.viewport.viewBoxRect,
      size: svgRoot.viewport.size,
    );
  }

  /// Produces a [PictureInfo] from a [String] of SVG data.
  ///
  /// The `allowDrawingOutsideOfViewBox` parameter should be used with caution -
  /// if set to true, it will not clip the canvas used internally to the view box,
  /// meaning the picture may draw beyond the intended area and lead to undefined
  /// behavior or additional memory overhead.
  ///
  /// The `colorFilter` property will be applied to any [Paint] objects used during drawing.
  ///
  /// The `theme` argument, if provided, will override the default theme
  /// used when parsing SVG elements.
  ///
  /// The [key] will be used for debugging purposes.
  Future<PictureInfo> svgPictureStringDecoder(
    String raw,
    bool allowDrawingOutsideOfViewBox,
    ColorFilter? colorFilter,
    String key, {
    SvgTheme theme = const SvgTheme(),
  }) async {
    final DrawableRoot svgRoot = await fromSvgString(raw, key, theme: theme);
    final Picture pic = svgRoot.toPicture(
      clipToViewBox: allowDrawingOutsideOfViewBox == true ? false : true,
      colorFilter: colorFilter,
      size: svgRoot.viewport.viewBox,
    );
    return PictureInfo(
      picture: pic,
      viewport: svgRoot.viewport.viewBoxRect,
      size: svgRoot.viewport.size,
    );
  }

  /// Produces a [Drawableroot] from a [Uint8List] of SVG byte data (assumes
  /// UTF8 encoding).
  ///
  /// The `key` will be used for debugging purposes.
  Future<DrawableRoot> fromSvgBytes(
    Uint8List raw,
    String key, {
    SvgTheme theme = const SvgTheme(),
  }) async {
    // TODO(dnfield): do utf decoding in another thread?
    // Might just have to live with potentially slow(ish) decoding, this is causing errors.
    // See: https://github.com/dart-lang/sdk/issues/31954
    // See: https://github.com/flutter/flutter/blob/bf3bd7667f07709d0b817ebfcb6972782cfef637/packages/flutter/lib/src/services/asset_bundle.dart#L66
    // if (raw.lengthInBytes < 20 * 1024) {
    return fromSvgString(utf8.decode(raw), key, theme: theme);
    // } else {
    //   final String str =
    //       await compute(_utf8Decode, raw, debugLabel: 'UTF8 decode for SVG');
    //   return fromSvgString(str);
    // }
  }

  // String _utf8Decode(Uint8List data) {
  //   return utf8.decode(data);
  // }

  /// Creates a [DrawableRoot] from a string of SVG data.
  ///
  /// The `key` is used for debugging purposes.
  Future<DrawableRoot> fromSvgString(
    String rawSvg,
    String key, {
    SvgTheme theme = const SvgTheme(),
  }) async {
    final SvgParser parser = SvgParser();
    return await parser.parse(rawSvg, theme: theme, key: key);
  }
}

/// Prefetches an SVG Picture into the picture cache.
///
/// Returns a [Future] that will complete when the first image yielded by the
/// [PictureProvider] is available or failed to load.
///
/// If the image is later used by an [SvgPicture], it will probably be loaded
/// faster. The consumer of the image does not need to use the same
/// [PictureProvider] instance. The [PictureCache] will find the picture
/// as long as both pictures share the same key.
///
/// The `onError` argument can be used to manually handle errors while precaching.
///
/// See also:
///
///  * [PictureCache], which holds images that may be reused.
Future<void> precachePicture(
  PictureProvider provider,
  BuildContext? context, {
  Rect? viewBox,
  ColorFilter? colorFilterOverride,
  Color? color,
  BlendMode? colorBlendMode,
  PictureErrorListener? onError,
}) {
  final PictureConfiguration config = createLocalPictureConfiguration(
    context,
    viewBox: viewBox,
    colorFilterOverride: colorFilterOverride,
    color: color,
    colorBlendMode: colorBlendMode,
  );
  final Completer<void> completer = Completer<void>();
  PictureStream? stream;

  void listener(PictureInfo? picture, bool synchronous) {
    completer.complete();
    stream?.removeListener(listener);
  }

  void errorListener(Object exception, StackTrace stackTrace) {
    if (onError != null) {
      onError(exception, stackTrace);
    } else {
      FlutterError.reportError(FlutterErrorDetails(
        context: ErrorDescription('picture failed to precache'),
        library: 'SVG',
        exception: exception,
        stack: stackTrace,
        silent: true,
      ));
    }
    completer.complete();
    stream?.removeListener(listener);
  }

  stream = provider.resolve(config, onError: errorListener)
    ..addListener(listener, onError: errorListener);
  return completer.future;
}

/// A widget that will parse SVG data into a [Picture] using a [PictureProvider].
///
/// The picture will be cached using the [PictureCache], incorporating any color
/// filtering used into the key (meaning the same SVG with two different `color`
/// arguments applied would be two cache entries).
class SvgPicture extends StatefulWidget {
  /// Instantiates a widget that renders an SVG picture using the `pictureProvider`.
  ///
  /// Either the [width] and [height] arguments should be specified, or the
  /// widget should be placed in a context that sets tight layout constraints.
  /// Otherwise, the image dimensions will change as the image is loaded, which
  /// will result in ugly layout changes.
  ///
  /// If `matchTextDirection` is set to true, the picture will be flipped
  /// horizontally in [TextDirection.rtl] contexts.
  ///
  /// The `allowDrawingOutsideOfViewBox` parameter should be used with caution -
  /// if set to true, it will not clip the canvas used internally to the view box,
  /// meaning the picture may draw beyond the intended area and lead to undefined
  /// behavior or additional memory overhead.
  ///
  /// A custom `placeholderBuilder` can be specified for cases where decoding or
  /// acquiring data may take a noticeably long time, e.g. for a network picture.
  ///
  /// The `semanticsLabel` can be used to identify the purpose of this picture for
  /// screen reading software.
  ///
  /// If [excludeFromSemantics] is true, then [semanticLabel] will be ignored.
  const SvgPicture(
    this.pictureProvider, {
    Key? key,
    this.width,
    this.height,
    this.fit = BoxFit.contain,
    this.alignment = Alignment.center,
    this.matchTextDirection = false,
    this.allowDrawingOutsideViewBox = false,
    this.placeholderBuilder,
    this.colorFilter,
    this.semanticsLabel,
    this.excludeFromSemantics = false,
    this.clipBehavior = Clip.hardEdge,
    this.cacheColorFilter = false,
<<<<<<< HEAD
    this.theme,
    this.useLegacyPaint = true,
=======
    this.currentColor,
>>>>>>> f225dfc3
  }) : super(key: key);

  /// Instantiates a widget that renders an SVG picture from an [AssetBundle].
  ///
  /// The key will be derived from the `assetName`, `package`, and `bundle`
  /// arguments. The `package` argument must be non-null when displaying an SVG
  /// from a package and null otherwise. See the `Assets in packages` section for
  /// details.
  ///
  /// Either the [width] and [height] arguments should be specified, or the
  /// widget should be placed in a context that sets tight layout constraints.
  /// Otherwise, the image dimensions will change as the image is loaded, which
  /// will result in ugly layout changes.
  ///
  /// If `matchTextDirection` is set to true, the picture will be flipped
  /// horizontally in [TextDirection.rtl] contexts.
  ///
  /// The `allowDrawingOutsideOfViewBox` parameter should be used with caution -
  /// if set to true, it will not clip the canvas used internally to the view box,
  /// meaning the picture may draw beyond the intended area and lead to undefined
  /// behavior or additional memory overhead.
  ///
  /// A custom `placeholderBuilder` can be specified for cases where decoding or
  /// acquiring data may take a noticeably long time.
  ///
  /// The `color` and `colorBlendMode` arguments, if specified, will be used to set a
  /// [ColorFilter] on any [Paint]s created for this drawing.
  ///
  /// The `theme` argument, if provided, will override the default theme
  /// used when parsing SVG elements.
  ///
  /// ## Assets in packages
  ///
  /// To create the widget with an asset from a package, the [package] argument
  /// must be provided. For instance, suppose a package called `my_icons` has
  /// `icons/heart.svg` .
  ///
  /// Then to display the image, use:
  ///
  /// ```dart
  /// SvgPicture.asset('icons/heart.svg', package: 'my_icons')
  /// ```
  ///
  /// Assets used by the package itself should also be displayed using the
  /// [package] argument as above.
  ///
  /// If the desired asset is specified in the `pubspec.yaml` of the package, it
  /// is bundled automatically with the app. In particular, assets used by the
  /// package itself must be specified in its `pubspec.yaml`.
  ///
  /// A package can also choose to have assets in its 'lib/' folder that are not
  /// specified in its `pubspec.yaml`. In this case for those images to be
  /// bundled, the app has to specify which ones to include. For instance a
  /// package named `fancy_backgrounds` could have:
  ///
  /// ```
  /// lib/backgrounds/background1.svg
  /// lib/backgrounds/background2.svg
  /// lib/backgrounds/background3.svg
  ///```
  ///
  /// To include, say the first image, the `pubspec.yaml` of the app should
  /// specify it in the assets section:
  ///
  /// ```yaml
  ///  assets:
  ///    - packages/fancy_backgrounds/backgrounds/background1.svg
  /// ```
  ///
  /// The `lib/` is implied, so it should not be included in the asset path.
  ///
  ///
  /// See also:
  ///
  ///  * [AssetPicture], which is used to implement the behavior when the scale is
  ///    omitted.
  ///  * [ExactAssetPicture], which is used to implement the behavior when the
  ///    scale is present.
  ///  * <https://flutter.io/assets-and-images/>, an introduction to assets in
  ///    Flutter.
  ///
  /// If [excludeFromSemantics] is true, then [semanticLabel] will be ignored.
  SvgPicture.asset(
    String assetName, {
    Key? key,
    this.matchTextDirection = false,
    AssetBundle? bundle,
    String? package,
    this.width,
    this.height,
    this.fit = BoxFit.contain,
    this.alignment = Alignment.center,
    this.allowDrawingOutsideViewBox = false,
    this.placeholderBuilder,
    Color? color,
    BlendMode colorBlendMode = BlendMode.srcIn,
    this.semanticsLabel,
    this.excludeFromSemantics = false,
    this.clipBehavior = Clip.hardEdge,
    this.cacheColorFilter = false,
<<<<<<< HEAD
    this.theme,
    this.useLegacyPaint = true,
=======
    this.currentColor,
>>>>>>> f225dfc3
  })  : pictureProvider = ExactAssetPicture(
          allowDrawingOutsideViewBox == true
              ? svgStringDecoderOutsideViewBoxBuilder
              : svgStringDecoderBuilder,
          assetName,
          bundle: bundle,
          package: package,
          colorFilter: svg.cacheColorFilterOverride ?? cacheColorFilter
              ? _getColorFilter(color, colorBlendMode)
              : null,
        ),
        colorFilter = _getColorFilter(color, colorBlendMode),
        super(key: key);

  /// Creates a widget that displays a [PictureStream] obtained from the network.
  ///
  /// The [url] argument must not be null.
  ///
  /// Either the [width] and [height] arguments should be specified, or the
  /// widget should be placed in a context that sets tight layout constraints.
  /// Otherwise, the image dimensions will change as the image is loaded, which
  /// will result in ugly layout changes.
  ///
  /// If `matchTextDirection` is set to true, the picture will be flipped
  /// horizontally in [TextDirection.rtl] contexts.
  ///
  /// The `allowDrawingOutsideOfViewBox` parameter should be used with caution -
  /// if set to true, it will not clip the canvas used internally to the view box,
  /// meaning the picture may draw beyond the intended area and lead to undefined
  /// behavior or additional memory overhead.
  ///
  /// A custom `placeholderBuilder` can be specified for cases where decoding or
  /// acquiring data may take a noticeably long time, such as high latency scenarios.
  ///
  /// The `color` and `colorBlendMode` arguments, if specified, will be used to set a
  /// [ColorFilter] on any [Paint]s created for this drawing.
  ///
  /// The `theme` argument, if provided, will override the default theme
  /// used when parsing SVG elements.
  ///
  /// All network images are cached regardless of HTTP headers.
  ///
  /// An optional `headers` argument can be used to send custom HTTP headers
  /// with the image request.
  ///
  /// If [excludeFromSemantics] is true, then [semanticLabel] will be ignored.
  SvgPicture.network(
    String url, {
    Key? key,
    Map<String, String>? headers,
    this.width,
    this.height,
    this.fit = BoxFit.contain,
    this.alignment = Alignment.center,
    this.matchTextDirection = false,
    this.allowDrawingOutsideViewBox = false,
    this.placeholderBuilder,
    Color? color,
    BlendMode colorBlendMode = BlendMode.srcIn,
    this.semanticsLabel,
    this.excludeFromSemantics = false,
    this.clipBehavior = Clip.hardEdge,
    this.cacheColorFilter = false,
<<<<<<< HEAD
    this.theme,
    this.useLegacyPaint = true,
=======
    this.currentColor,
>>>>>>> f225dfc3
  })  : pictureProvider = NetworkPicture(
          allowDrawingOutsideViewBox == true
              ? svgByteDecoderOutsideViewBoxBuilder
              : svgByteDecoderBuilder,
          url,
          headers: headers,
          colorFilter: svg.cacheColorFilterOverride ?? cacheColorFilter
              ? _getColorFilter(color, colorBlendMode)
              : null,
        ),
        colorFilter = _getColorFilter(color, colorBlendMode),
        super(key: key);

  /// Creates a widget that displays a [PictureStream] obtained from a [File].
  ///
  /// The [file] argument must not be null.
  ///
  /// Either the [width] and [height] arguments should be specified, or the
  /// widget should be placed in a context that sets tight layout constraints.
  /// Otherwise, the image dimensions will change as the image is loaded, which
  /// will result in ugly layout changes.
  ///
  /// If `matchTextDirection` is set to true, the picture will be flipped
  /// horizontally in [TextDirection.rtl] contexts.
  ///
  /// The `allowDrawingOutsideOfViewBox` parameter should be used with caution -
  /// if set to true, it will not clip the canvas used internally to the view box,
  /// meaning the picture may draw beyond the intended area and lead to undefined
  /// behavior or additional memory overhead.
  ///
  /// A custom `placeholderBuilder` can be specified for cases where decoding or
  /// acquiring data may take a noticeably long time.
  ///
  /// The `color` and `colorBlendMode` arguments, if specified, will be used to set a
  /// [ColorFilter] on any [Paint]s created for this drawing.
  ///
  /// The `theme` argument, if provided, will override the default theme
  /// used when parsing SVG elements.
  ///
  /// On Android, this may require the
  /// `android.permission.READ_EXTERNAL_STORAGE` permission.
  ///
  /// If [excludeFromSemantics] is true, then [semanticLabel] will be ignored.
  SvgPicture.file(
    File file, {
    Key? key,
    this.width,
    this.height,
    this.fit = BoxFit.contain,
    this.alignment = Alignment.center,
    this.matchTextDirection = false,
    this.allowDrawingOutsideViewBox = false,
    this.placeholderBuilder,
    Color? color,
    BlendMode colorBlendMode = BlendMode.srcIn,
    this.semanticsLabel,
    this.excludeFromSemantics = false,
    this.clipBehavior = Clip.hardEdge,
    this.cacheColorFilter = false,
<<<<<<< HEAD
    this.theme,
    this.useLegacyPaint = true,
=======
    this.currentColor,
>>>>>>> f225dfc3
  })  : pictureProvider = FilePicture(
          allowDrawingOutsideViewBox == true
              ? svgByteDecoderOutsideViewBoxBuilder
              : svgByteDecoderBuilder,
          file,
          colorFilter: svg.cacheColorFilterOverride ?? cacheColorFilter
              ? _getColorFilter(color, colorBlendMode)
              : null,
        ),
        colorFilter = _getColorFilter(color, colorBlendMode),
        super(key: key);

  /// Creates a widget that displays a [PictureStream] obtained from a [Uint8List].
  ///
  /// The [bytes] argument must not be null.
  ///
  /// Either the [width] and [height] arguments should be specified, or the
  /// widget should be placed in a context that sets tight layout constraints.
  /// Otherwise, the image dimensions will change as the image is loaded, which
  /// will result in ugly layout changes.
  ///
  /// If `matchTextDirection` is set to true, the picture will be flipped
  /// horizontally in [TextDirection.rtl] contexts.
  ///
  /// The `allowDrawingOutsideOfViewBox` parameter should be used with caution -
  /// if set to true, it will not clip the canvas used internally to the view box,
  /// meaning the picture may draw beyond the intended area and lead to undefined
  /// behavior or additional memory overhead.
  ///
  /// A custom `placeholderBuilder` can be specified for cases where decoding or
  /// acquiring data may take a noticeably long time.
  ///
  /// The `color` and `colorBlendMode` arguments, if specified, will be used to set a
  /// [ColorFilter] on any [Paint]s created for this drawing.
  ///
  /// The `theme` argument, if provided, will override the default theme
  /// used when parsing SVG elements.
  ///
  /// If [excludeFromSemantics] is true, then [semanticLabel] will be ignored.
  SvgPicture.memory(
    Uint8List bytes, {
    Key? key,
    this.width,
    this.height,
    this.fit = BoxFit.contain,
    this.alignment = Alignment.center,
    this.matchTextDirection = false,
    this.allowDrawingOutsideViewBox = false,
    this.placeholderBuilder,
    Color? color,
    BlendMode colorBlendMode = BlendMode.srcIn,
    this.semanticsLabel,
    this.excludeFromSemantics = false,
    this.clipBehavior = Clip.hardEdge,
    this.cacheColorFilter = false,
<<<<<<< HEAD
    this.theme,
    this.useLegacyPaint = true,
=======
    this.currentColor,
>>>>>>> f225dfc3
  })  : pictureProvider = MemoryPicture(
          allowDrawingOutsideViewBox == true
              ? svgByteDecoderOutsideViewBoxBuilder
              : svgByteDecoderBuilder,
          bytes,
          colorFilter: svg.cacheColorFilterOverride ?? cacheColorFilter
              ? _getColorFilter(color, colorBlendMode)
              : null,
        ),
        colorFilter = _getColorFilter(color, colorBlendMode),
        super(key: key);

  /// Creates a widget that displays a [PictureStream] obtained from a [String].
  ///
  /// The [bytes] argument must not be null.
  ///
  /// Either the [width] and [height] arguments should be specified, or the
  /// widget should be placed in a context that sets tight layout constraints.
  /// Otherwise, the image dimensions will change as the image is loaded, which
  /// will result in ugly layout changes.
  ///
  /// If `matchTextDirection` is set to true, the picture will be flipped
  /// horizontally in [TextDirection.rtl] contexts.
  ///
  /// The `allowDrawingOutsideOfViewBox` parameter should be used with caution -
  /// if set to true, it will not clip the canvas used internally to the view box,
  /// meaning the picture may draw beyond the intended area and lead to undefined
  /// behavior or additional memory overhead.
  ///
  /// A custom `placeholderBuilder` can be specified for cases where decoding or
  /// acquiring data may take a noticeably long time.
  ///
  /// The `color` and `colorBlendMode` arguments, if specified, will be used to set a
  /// [ColorFilter] on any [Paint]s created for this drawing.
  ///
  /// The `theme` argument, if provided, will override the default theme
  /// used when parsing SVG elements.
  ///
  /// If [excludeFromSemantics] is true, then [semanticLabel] will be ignored.
  SvgPicture.string(
    String string, {
    Key? key,
    this.width,
    this.height,
    this.fit = BoxFit.contain,
    this.alignment = Alignment.center,
    this.matchTextDirection = false,
    this.allowDrawingOutsideViewBox = false,
    this.placeholderBuilder,
    Color? color,
    BlendMode colorBlendMode = BlendMode.srcIn,
    this.semanticsLabel,
    this.excludeFromSemantics = false,
    this.clipBehavior = Clip.hardEdge,
    this.cacheColorFilter = false,
<<<<<<< HEAD
    this.theme,
    this.useLegacyPaint = true,
=======
    this.currentColor,
>>>>>>> f225dfc3
  })  : pictureProvider = StringPicture(
          allowDrawingOutsideViewBox == true
              ? svgStringDecoderOutsideViewBoxBuilder
              : svgStringDecoderBuilder,
          string,
          colorFilter: svg.cacheColorFilterOverride ?? cacheColorFilter
              ? _getColorFilter(color, colorBlendMode)
              : null,
        ),
        colorFilter = _getColorFilter(color, colorBlendMode),
        super(key: key);

  /// The default placeholder for a SVG that may take time to parse or
  /// retrieve, e.g. from a network location.
  static WidgetBuilder defaultPlaceholderBuilder =
      (BuildContext ctx) => const LimitedBox();

  static ColorFilter? _getColorFilter(Color? color, BlendMode colorBlendMode) =>
      color == null ? null : ColorFilter.mode(color, colorBlendMode);

  /// A [PictureInfoDecoderBuilder] for [Uint8List]s that will clip to the viewBox.
  static final PictureInfoDecoderBuilder<Uint8List> svgByteDecoderBuilder =
      (SvgTheme theme) =>
          (Uint8List bytes, ColorFilter? colorFilter, String key) =>
              svg.svgPictureDecoder(
                bytes,
                false,
                colorFilter,
                key,
                theme: theme,
              );

  /// A [PictureInfoDecoderBuilder] for strings that will clip to the viewBox.
  static final PictureInfoDecoderBuilder<String> svgStringDecoderBuilder =
      (SvgTheme theme) => (String data, ColorFilter? colorFilter, String key) =>
          svg.svgPictureStringDecoder(
            data,
            false,
            colorFilter,
            key,
            theme: theme,
          );

  /// A [PictureInfoDecoderBuilder] for [Uint8List]s that will not clip to the viewBox.
  static final PictureInfoDecoderBuilder<Uint8List>
      svgByteDecoderOutsideViewBoxBuilder = (SvgTheme theme) =>
          (Uint8List bytes, ColorFilter? colorFilter, String key) =>
              svg.svgPictureDecoder(
                bytes,
                true,
                colorFilter,
                key,
                theme: theme,
              );

  /// A [PictureInfoDecoderBuilder] for [String]s that will not clip to the viewBox.
  static final PictureInfoDecoderBuilder<String>
      svgStringDecoderOutsideViewBoxBuilder = (SvgTheme theme) =>
          (String data, ColorFilter? colorFilter, String key) =>
              svg.svgPictureStringDecoder(
                data,
                true,
                colorFilter,
                key,
                theme: theme,
              );

  /// If specified, the width to use for the SVG.  If unspecified, the SVG
  /// will take the width of its parent.
  final double? width;

  /// If specified, the height to use for the SVG.  If unspecified, the SVG
  /// will take the height of its parent.
  final double? height;

  /// How to inscribe the picture into the space allocated during layout.
  /// The default is [BoxFit.contain].
  final BoxFit fit;

  /// How to align the picture within its parent widget.
  ///
  /// The alignment aligns the given position in the picture to the given position
  /// in the layout bounds. For example, an [Alignment] alignment of (-1.0,
  /// -1.0) aligns the image to the top-left corner of its layout bounds, while a
  /// [Alignment] alignment of (1.0, 1.0) aligns the bottom right of the
  /// picture with the bottom right corner of its layout bounds. Similarly, an
  /// alignment of (0.0, 1.0) aligns the bottom middle of the image with the
  /// middle of the bottom edge of its layout bounds.
  ///
  /// If the [alignment] is [TextDirection]-dependent (i.e. if it is a
  /// [AlignmentDirectional]), then a [TextDirection] must be available
  /// when the picture is painted.
  ///
  /// Defaults to [Alignment.center].
  ///
  /// See also:
  ///
  ///  * [Alignment], a class with convenient constants typically used to
  ///    specify an [AlignmentGeometry].
  ///  * [AlignmentDirectional], like [Alignment] for specifying alignments
  ///    relative to text direction.
  final AlignmentGeometry alignment;

  /// The [PictureProvider] used to resolve the SVG.
  final PictureProvider pictureProvider;

  /// The placeholder to use while fetching, decoding, and parsing the SVG data.
  final WidgetBuilder? placeholderBuilder;

  /// If true, will horizontally flip the picture in [TextDirection.rtl] contexts.
  final bool matchTextDirection;

  /// If true, will allow the SVG to be drawn outside of the clip boundary of its
  /// viewBox.
  final bool allowDrawingOutsideViewBox;

  /// The [Semantics.label] for this picture.
  ///
  /// The value indicates the purpose of the picture, and will be
  /// read out by screen readers.
  final String? semanticsLabel;

  /// Whether to exclude this picture from semantics.
  ///
  /// Useful for pictures which do not contribute meaningful information to an
  /// application.
  final bool excludeFromSemantics;

  /// The content will be clipped (or not) according to this option.
  ///
  /// See the enum [Clip] for details of all possible options and their common
  /// use cases.
  ///
  /// Defaults to [Clip.hardEdge], and must not be null.
  final Clip clipBehavior;

  /// The color filter, if any, to apply to this widget.
  final ColorFilter? colorFilter;

  /// Whether to cache the picture with the [colorFilter] applied or not.
  ///
  /// This value should be set to true if the same SVG will be rendered with
  /// multiple colors, but false if it will always (or almost always) be
  /// rendered with the same [colorFilter].
  ///
  /// If [Svg.cacheColorFilterOverride] is not null, it will override this value
  /// for all widgets, regardless of what is specified for an individual widget.
  ///
  /// This defaults to false and must not be null.
  final bool cacheColorFilter;

  /// The theme used when parsing SVG elements.
  final SvgTheme? theme;

  @override
  State<SvgPicture> createState() => _SvgPictureState();
}

class _SvgPictureState extends State<SvgPicture> {
  PictureInfo? _picture;
  PictureStream? _pictureStream;
  bool _isListeningToStream = false;

  @override
  void didChangeDependencies() {
    _updatePictureProvider();
    _resolveImage();
    _listenToStream();
    super.didChangeDependencies();
  }

  @override
  void didUpdateWidget(SvgPicture oldWidget) {
    super.didUpdateWidget(oldWidget);
    if (widget.pictureProvider != oldWidget.pictureProvider) {
      _updatePictureProvider();
      _resolveImage();
    }
  }

  @override
  void reassemble() {
    _updatePictureProvider();
    _resolveImage(); // in case the image cache was flushed
    super.reassemble();
  }

  /// Updates the `currentColor` of the picture provider based on
  /// either the widget's [SvgTheme] or an inherited [DefaultSvgTheme].
  ///
  /// Updates the `fontSize` of the picture provider based on
  /// either the widget's [SvgTheme], an inherited [DefaultSvgTheme]
  /// or an inherited [DefaultTextStyle]. If the property does not exist,
  /// then the font size defaults to 14.
  void _updatePictureProvider() {
    final SvgTheme? defaultSvgTheme = DefaultSvgTheme.of(context)?.theme;
    final TextStyle defaultTextStyle = DefaultTextStyle.of(context).style;

    final Color? currentColor =
        widget.theme?.currentColor ?? defaultSvgTheme?.currentColor;

    final double fontSize = widget.theme?.fontSize ??
        defaultSvgTheme?.fontSize ??
        defaultTextStyle.fontSize ??
        // Fallback to the default font size if a font size is missing in DefaultTextStyle.
        // See: https://api.flutter.dev/flutter/painting/TextStyle/fontSize.html
        14.0;

    widget.pictureProvider.theme = SvgTheme(
      currentColor: currentColor,
      fontSize: fontSize,
    );
  }

  void _resolveImage() {
    final PictureStream newStream = widget.pictureProvider
        .resolve(createLocalPictureConfiguration(context));
    assert(newStream != null); // ignore: unnecessary_null_comparison
    _updateSourceStream(newStream);
  }

  void _handleImageChanged(PictureInfo? imageInfo, bool synchronousCall) {
    setState(() {
      _picture = imageInfo;
    });
  }

  // Update _pictureStream to newStream, and moves the stream listener
  // registration from the old stream to the new stream (if a listener was
  // registered).
  void _updateSourceStream(PictureStream newStream) {
    if (_pictureStream?.key == newStream.key) {
      return;
    }

    if (_isListeningToStream)
      _pictureStream!.removeListener(_handleImageChanged);

    _pictureStream = newStream;
    if (_isListeningToStream) {
      _pictureStream!.addListener(_handleImageChanged);
    }
  }

  void _listenToStream() {
    if (_isListeningToStream) {
      return;
    }
    _pictureStream!.addListener(_handleImageChanged);
    _isListeningToStream = true;
  }

  void _stopListeningToStream() {
    if (!_isListeningToStream) {
      return;
    }
    _pictureStream!.removeListener(_handleImageChanged);
    _isListeningToStream = false;
  }

  @override
  void dispose() {
    assert(_pictureStream != null);
    _stopListeningToStream();
    super.dispose();
  }

  @override
  Widget build(BuildContext context) {
    late Widget child;
    if (_picture != null) {
      final Rect viewport = Offset.zero & _picture!.viewport.size;

      double? width = widget.width;
      double? height = widget.height;
      if (width == null && height == null) {
        width = viewport.width;
        height = viewport.height;
      } else if (height != null) {
        width = height / viewport.height * viewport.width;
      } else if (width != null) {
        height = width / viewport.width * viewport.height;
      }

      child = SizedBox(
        width: width,
        height: height,
        child: FittedBox(
          fit: widget.fit,
          alignment: widget.alignment,
          clipBehavior: widget.clipBehavior,
          child: SizedBox.fromSize(
            size: viewport.size,
            child: RawPicture(
              _picture,
              matchTextDirection: widget.matchTextDirection,
              allowDrawingOutsideViewBox: widget.allowDrawingOutsideViewBox,
            ),
          ),
        ),
      );

      if (widget.pictureProvider.colorFilter == null &&
          widget.colorFilter != null) {
        child = ColorFiltered(
          colorFilter: widget.colorFilter!,
          child: child,
        );
      }
    } else {
      child = widget.placeholderBuilder == null
          ? _getDefaultPlaceholder(context, widget.width, widget.height)
          : widget.placeholderBuilder!(context);
    }
    if (!widget.excludeFromSemantics) {
      child = Semantics(
        container: widget.semanticsLabel != null,
        image: true,
        label: widget.semanticsLabel == null ? '' : widget.semanticsLabel,
        child: child,
      );
    }
    return child;
  }

  Widget _getDefaultPlaceholder(
      BuildContext context, double? width, double? height) {
    if (width != null || height != null) {
      return SizedBox(width: width, height: height);
    }

    return SvgPicture.defaultPlaceholderBuilder(context);
  }

  @override
  void debugFillProperties(DiagnosticPropertiesBuilder description) {
    super.debugFillProperties(description);
    description.add(
      DiagnosticsProperty<PictureStream>('stream', _pictureStream),
    );
  }
}<|MERGE_RESOLUTION|>--- conflicted
+++ resolved
@@ -241,12 +241,7 @@
     this.excludeFromSemantics = false,
     this.clipBehavior = Clip.hardEdge,
     this.cacheColorFilter = false,
-<<<<<<< HEAD
     this.theme,
-    this.useLegacyPaint = true,
-=======
-    this.currentColor,
->>>>>>> f225dfc3
   }) : super(key: key);
 
   /// Instantiates a widget that renders an SVG picture from an [AssetBundle].
@@ -347,12 +342,7 @@
     this.excludeFromSemantics = false,
     this.clipBehavior = Clip.hardEdge,
     this.cacheColorFilter = false,
-<<<<<<< HEAD
     this.theme,
-    this.useLegacyPaint = true,
-=======
-    this.currentColor,
->>>>>>> f225dfc3
   })  : pictureProvider = ExactAssetPicture(
           allowDrawingOutsideViewBox == true
               ? svgStringDecoderOutsideViewBoxBuilder
@@ -416,12 +406,7 @@
     this.excludeFromSemantics = false,
     this.clipBehavior = Clip.hardEdge,
     this.cacheColorFilter = false,
-<<<<<<< HEAD
     this.theme,
-    this.useLegacyPaint = true,
-=======
-    this.currentColor,
->>>>>>> f225dfc3
   })  : pictureProvider = NetworkPicture(
           allowDrawingOutsideViewBox == true
               ? svgByteDecoderOutsideViewBoxBuilder
@@ -481,12 +466,7 @@
     this.excludeFromSemantics = false,
     this.clipBehavior = Clip.hardEdge,
     this.cacheColorFilter = false,
-<<<<<<< HEAD
     this.theme,
-    this.useLegacyPaint = true,
-=======
-    this.currentColor,
->>>>>>> f225dfc3
   })  : pictureProvider = FilePicture(
           allowDrawingOutsideViewBox == true
               ? svgByteDecoderOutsideViewBoxBuilder
@@ -542,12 +522,7 @@
     this.excludeFromSemantics = false,
     this.clipBehavior = Clip.hardEdge,
     this.cacheColorFilter = false,
-<<<<<<< HEAD
     this.theme,
-    this.useLegacyPaint = true,
-=======
-    this.currentColor,
->>>>>>> f225dfc3
   })  : pictureProvider = MemoryPicture(
           allowDrawingOutsideViewBox == true
               ? svgByteDecoderOutsideViewBoxBuilder
@@ -603,12 +578,7 @@
     this.excludeFromSemantics = false,
     this.clipBehavior = Clip.hardEdge,
     this.cacheColorFilter = false,
-<<<<<<< HEAD
     this.theme,
-    this.useLegacyPaint = true,
-=======
-    this.currentColor,
->>>>>>> f225dfc3
   })  : pictureProvider = StringPicture(
           allowDrawingOutsideViewBox == true
               ? svgStringDecoderOutsideViewBoxBuilder
