--- conflicted
+++ resolved
@@ -14,23 +14,16 @@
             'xlink:href="http://localhost" />')
         .rootElement;
 
-<<<<<<< HEAD
-    expect(getAttribute(el.attributes, 'stroke'), '#fff');
-    expect(getAttribute(el.attributes, 'fill'), '#eee');
-    expect(getAttribute(el.attributes, 'stroke-dashpattern'), '1 2');
-    expect(getAttribute(el.attributes, 'stroke-opacity'), '1');
-    expect(getAttribute(el.attributes, 'stroke-another'), '');
-    expect(getAttribute(el.attributes, 'fill-opacity'), '.23');
-=======
-    expect(getHrefAttribute(el), 'http://localhost');
-    expect(getHrefAttribute(elXlink), 'http://localhost');
+    expect(getHrefAttribute(el.attributes), 'http://localhost');
+    expect(getHrefAttribute(elXlink.attributes), 'http://localhost');
   });
 
   test('Attribute and style tests', () {
-    final XmlElement el =
+    final List<XmlAttribute> el =
         parse('<test stroke="#fff" fill="#eee" stroke-dashpattern="1 2" '
                 'style="stroke-opacity:1;fill-opacity:.23" />')
-            .rootElement;
+            .rootElement
+            .attributes;
 
     expect(getAttribute(el, 'stroke'), '#fff');
     expect(getAttribute(el, 'fill'), '#eee');
@@ -41,7 +34,6 @@
 
     expect(getAttribute(el, 'fill-opacity', checkStyle: false), '');
     expect(getAttribute(el, 'fill', checkStyle: false), '#eee');
->>>>>>> d51088a5
   });
 
   // if the parsing logic changes, we can simplify some methods.  for now assert that whitespace in attributes is preserved
@@ -66,22 +58,18 @@
   test('viewBox tests', () {
     final Rect rect = Rect.fromLTWH(0.0, 0.0, 100.0, 100.0);
 
-    final XmlElement svgWithViewBox =
-        parse('<svg viewBox="0 0 100 100" />').rootElement;
-    final XmlElement svgWithViewBoxAndWidthHeight =
+    final List<XmlAttribute> svgWithViewBox =
+        parse('<svg viewBox="0 0 100 100" />').rootElement.attributes;
+    final List<XmlAttribute> svgWithViewBoxAndWidthHeight =
         parse('<svg width="50px" height="50px" viewBox="0 0 100 100" />')
-            .rootElement;
-    final XmlElement svgWithWidthHeight =
-        parse('<svg width="100" height="100" />').rootElement;
-    final XmlElement svgWithViewBoxMinXMinY =
-        parse('<svg viewBox="42 56 100 100" />').rootElement;
-    final XmlElement svgWithNoSizeInfo = parse('<svg />').rootElement;
-<<<<<<< HEAD
-    expect(parseViewBox(svgWithViewBox.attributes), rect);
-    expect(parseViewBox(svgWithViewBoxAndWidthHeight.attributes), rect);
-    expect(parseViewBox(svgWithWidthHeight.attributes), rect);
-    expect(parseViewBox(svgWithNoSizeInfo.attributes), Rect.zero);
-=======
+            .rootElement
+            .attributes;
+    final List<XmlAttribute> svgWithWidthHeight =
+        parse('<svg width="100" height="100" />').rootElement.attributes;
+    final List<XmlAttribute> svgWithViewBoxMinXMinY =
+        parse('<svg viewBox="42 56 100 100" />').rootElement.attributes;
+    final List<XmlAttribute> svgWithNoSizeInfo =
+        parse('<svg />').rootElement.attributes;
 
     expect(parseViewBox(svgWithViewBoxAndWidthHeight).size, const Size(50, 50));
     expect(parseViewBox(svgWithViewBox).viewBoxRect, rect);
@@ -93,7 +81,6 @@
     expect(parseViewBox(svgWithViewBoxMinXMinY).viewBoxRect, rect);
     expect(parseViewBox(svgWithViewBoxMinXMinY).viewBoxOffset,
         const Offset(-42.0, -56.0));
->>>>>>> d51088a5
   });
 
   test('TileMode tests', () {
@@ -122,14 +109,8 @@
     final XmlElement pct =
         parse('<stroke stroke-dashoffset="20%" />').rootElement;
 
-<<<<<<< HEAD
-    // TODO: DashOffset is completely opaque right now, maybe expose the raw value?
+    // TODO(dnfield): DashOffset is completely opaque right now, maybe expose the raw value?
     expect(parseDashOffset(abs.attributes), isNotNull);
     expect(parseDashOffset(pct.attributes), isNotNull);
-=======
-    // TODO(dnfield): DashOffset is completely opaque right now, maybe expose the raw value?
-    expect(parseDashOffset(abs), isNotNull);
-    expect(parseDashOffset(pct), isNotNull);
->>>>>>> d51088a5
   });
 }