--- conflicted
+++ resolved
@@ -597,16 +597,8 @@
   testWidgets('Nested SVG elements report a FlutterError',
       (WidgetTester tester) async {
     await svg.fromSvgString(
-<<<<<<< HEAD
         '<svg viewBox="0 0 166 202"><svg viewBox="0 0 166 202"></svg></svg>',
-        const SvgTheme(fontSize: 14.0),
         'test');
-=======
-      '<svg viewBox="0 0 166 202"><svg viewBox="0 0 166 202"></svg></svg>',
-      'test',
-      theme: const SvgTheme(),
-    );
->>>>>>> 87221450
     final UnsupportedError error = tester.takeException() as UnsupportedError;
     expect(error.message, 'Unsupported nested <svg> element.');
   });
@@ -758,7 +750,6 @@
     expect(renderObject.clipBehavior, equals(Clip.antiAlias));
   });
 
-<<<<<<< HEAD
   group('SvgPicture respects em units', () {
     testWidgets('circle (cx, cy, r)', (WidgetTester tester) async {
       final GlobalKey key = GlobalKey();
@@ -853,7 +844,8 @@
       await tester.pumpAndSettle();
       await _checkWidgetAndGolden(key, 'line.em.png');
     });
-=======
+  });
+
   testWidgets('SvgPicture - two of the same', (WidgetTester tester) async {
     // Regression test to make sure the same SVG can render twice in the same
     // view. If layers are incorrectly reused, this will fail.
@@ -873,7 +865,6 @@
       find.byType(RepaintBoundary),
       matchesGoldenFile('golden_widget/two_of_same.png'),
     );
->>>>>>> 87221450
   });
 }
 
