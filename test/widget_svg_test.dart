--- conflicted
+++ resolved
@@ -8,25 +8,17 @@
 import 'package:flutter/services.dart';
 import 'package:flutter_test/flutter_test.dart';
 import 'package:flutter_svg/flutter_svg.dart';
-import 'package:http/http.dart';
-import 'package:http/src/request.dart';
-import 'package:http/testing.dart';
 import 'package:mockito/mockito.dart';
 
 Future<void> _checkWidgetAndGolden(Key key, String filename) async {
   final Finder widgetFinder = find.byKey(key);
   expect(widgetFinder, findsOneWidget);
-<<<<<<< HEAD
-  if (Platform.isLinux) {
-    await expectLater(widgetFinder, matchesGoldenFile('golden_widget/$filename'));
-  }
-=======
   await expectLater(widgetFinder, matchesGoldenFile('golden_widget/$filename'));
->>>>>>> 5aaf19b7
 }
 
 void main() {
-  const String svgStr = '''<svg xmlns="http://www.w3.org/2000/svg" version="1.1" viewBox="0 0 166 202">
+  const String svgStr =
+      '''<svg xmlns="http://www.w3.org/2000/svg" version="1.1" viewBox="0 0 166 202">
     <defs>
         <linearGradient id="triangleGradient">
             <stop offset="20%" stop-color="#000000" stop-opacity=".55" />
@@ -68,7 +60,8 @@
 
   final Uint8List svgBytes = utf8.encode(svgStr) as Uint8List;
 
-  testWidgets('SvgPicture can work with a FittedBox', (WidgetTester tester) async {
+  testWidgets('SvgPicture can work with a FittedBox',
+      (WidgetTester tester) async {
     final GlobalKey key = GlobalKey();
     await tester.pumpWidget(
       MediaQuery(
@@ -196,7 +189,8 @@
 
   testWidgets('SvgPicture.asset', (WidgetTester tester) async {
     final MockAssetBundle mockAsset = MockAssetBundle();
-    when(mockAsset.loadString('test.svg')).thenAnswer((_) => Future<String>.value(svgStr));
+    when(mockAsset.loadString('test.svg'))
+        .thenAnswer((_) => Future<String>.value(svgStr));
 
     final GlobalKey key = GlobalKey();
     await tester.pumpWidget(
@@ -215,9 +209,11 @@
     await _checkWidgetAndGolden(key, 'flutter_logo.asset.png');
   });
 
-  testWidgets('SvgPicture.asset DefaultAssetBundle', (WidgetTester tester) async {
+  testWidgets('SvgPicture.asset DefaultAssetBundle',
+      (WidgetTester tester) async {
     final MockAssetBundle mockAsset = MockAssetBundle();
-    when(mockAsset.loadString('test.svg')).thenAnswer((_) => Future<String>.value(svgStr));
+    when(mockAsset.loadString('test.svg'))
+        .thenAnswer((_) => Future<String>.value(svgStr));
 
     final GlobalKey key = GlobalKey();
     await tester.pumpWidget(
@@ -242,8 +238,6 @@
     await _checkWidgetAndGolden(key, 'flutter_logo.asset.png');
   });
 
-<<<<<<< HEAD
-=======
   final MockHttpClient mockHttpClient = MockHttpClient();
   final MockHttpClientRequest mockRequest = MockHttpClientRequest();
   final MockHttpClientResponse mockResponse = MockHttpClientResponse();
@@ -278,29 +272,28 @@
     );
   });
 
->>>>>>> 5aaf19b7
   testWidgets('SvgPicture.network', (WidgetTester tester) async {
-    final MockClient mockHttpClient = MockClient((Request fn) async {
-      return Response.bytes(svg, 200);
-    });
-    final GlobalKey key = GlobalKey();
-    await tester.pumpWidget(
-      MediaQuery(
-        data: MediaQueryData.fromWindow(window),
-        child: RepaintBoundary(
-          key: key,
-          child: SvgPicture.network(
-            'test.svg',
-            httpClient: mockHttpClient,
-          ),
-        ),
-      ),
-    );
-    await tester.pumpAndSettle();
-    await _checkWidgetAndGolden(key, 'flutter_logo.network.png');
-  });
-
-  testWidgets('SvgPicture can be created without a MediaQuery', (WidgetTester tester) async {
+    HttpOverrides.runZoned(() async {
+      when(mockResponse.statusCode).thenReturn(200);
+      final GlobalKey key = GlobalKey();
+      await tester.pumpWidget(
+        MediaQuery(
+          data: MediaQueryData.fromWindow(window),
+          child: RepaintBoundary(
+            key: key,
+            child: SvgPicture.network(
+              'test.svg',
+            ),
+          ),
+        ),
+      );
+      await tester.pumpAndSettle();
+      await _checkWidgetAndGolden(key, 'flutter_logo.network.png');
+    }, createHttpClient: (SecurityContext c) => mockHttpClient);
+  });
+
+  testWidgets('SvgPicture can be created without a MediaQuery',
+      (WidgetTester tester) async {
     final GlobalKey key = GlobalKey();
     await tester.pumpWidget(
       RepaintBoundary(
@@ -318,20 +311,19 @@
   });
 
   testWidgets('SvgPicture.network HTTP exception', (WidgetTester tester) async {
-    expect(() async {
-      final MockClient mockHttpClient = MockClient((Request fn) async {
-        return Response.bytes(svg, 400);
-      });
-      await tester.pumpWidget(
-        MediaQuery(
-          data: MediaQueryData.fromWindow(window),
-          child: SvgPicture.network(
-            'notFound.svg',
-            httpClient: mockHttpClient,
-          ),
-        ),
-      );
-    }, isNotNull);
+    HttpOverrides.runZoned(() async {
+      expect(() async {
+        when(mockResponse.statusCode).thenReturn(400);
+        await tester.pumpWidget(
+          MediaQuery(
+            data: MediaQueryData.fromWindow(window),
+            child: SvgPicture.network(
+              'notFound.svg',
+            ),
+          ),
+        );
+      }, isNotNull);
+    }, createHttpClient: (SecurityContext c) => mockHttpClient);
   });
 
   testWidgets('SvgPicture semantics', (WidgetTester tester) async {
