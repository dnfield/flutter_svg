import 'dart:typed_data';
import 'dart:ui';

import 'package:flutter_svg/flutter_svg.dart';
import 'package:flutter_test/flutter_test.dart';

void main() {
  test('DrawableRoot can mergeStyle', () {
    const DrawableStyle styleA = DrawableStyle(
      groupOpacity: 0.5,
      pathFillType: PathFillType.evenOdd,
    );
    const DrawableStyle styleB = DrawableStyle(
      pathFillType: PathFillType.nonZero,
    );
    DrawableRoot root = DrawableRoot(
      '', // No id
      const DrawableViewport(Size(100, 100), Size(100, 100)),
      <Drawable>[],
      DrawableDefinitionServer(),
      styleA,
    );
    expect(root.style!.pathFillType, styleA.pathFillType);
    root = root.mergeStyle(styleB);
    expect(root.style!.pathFillType, styleB.pathFillType);
  });

  test('SvgPictureDecoder uses color filter properly', () async {
    final PictureInfo info = await svg.svgPictureStringDecoder(
      '''
<svg viewBox="0 0 100 100">
  <rect height="100" width="100" fill="blue" />
</svg>
''',
      false,
      const ColorFilter.mode(Color(0xFF00FF00), BlendMode.color),
<<<<<<< HEAD
      const SvgTheme(fontSize: 14.0),
=======
>>>>>>> 87221450
      'test',
      theme: const SvgTheme(),
    );
    final Image image = await info.picture!.toImage(2, 2);
    final ByteData data = (await image.toByteData())!;

    const List<int> expected = <int>[
      0, 48, 0, 255, //
      0, 48, 0, 255,
      0, 48, 0, 255,
      0, 48, 0, 255,
    ];
    expect(data.buffer.asUint8List(), expected);
  });

  test('SvgPictureDecoder sets isComplexHint', () async {
    final PictureInfo info = await svg.svgPictureStringDecoder(
      '''
<svg viewBox="0 0 100 100">
  <rect height="100" width="100" fill="blue" />
</svg>
''',
      false,
      null,
      'test',
      theme: const SvgTheme(),
    );

    expect(info.createLayer().isComplexHint, true);
  });
}<|MERGE_RESOLUTION|>--- conflicted
+++ resolved
@@ -34,12 +34,8 @@
 ''',
       false,
       const ColorFilter.mode(Color(0xFF00FF00), BlendMode.color),
-<<<<<<< HEAD
-      const SvgTheme(fontSize: 14.0),
-=======
->>>>>>> 87221450
       'test',
-      theme: const SvgTheme(),
+      theme: const SvgTheme(fontSize: 14.0),
     );
     final Image image = await info.picture!.toImage(2, 2);
     final ByteData data = (await image.toByteData())!;
@@ -63,7 +59,7 @@
       false,
       null,
       'test',
-      theme: const SvgTheme(),
+      theme: const SvgTheme(fontSize: 14),
     );
 
     expect(info.createLayer().isComplexHint, true);
