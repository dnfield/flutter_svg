--- conflicted
+++ resolved
@@ -10,11 +10,7 @@
       - libstdc++6
       - fonts-droid
 before_script:
-<<<<<<< HEAD
   - git clone https://github.com/flutter/flutter.git -b master --single-branch
-=======
-  - git clone https://github.com/flutter/flutter.git -b dev --single-branch
->>>>>>> d51088a5
   - ./flutter/bin/flutter doctor
   - gem install coveralls-lcov
 script:
