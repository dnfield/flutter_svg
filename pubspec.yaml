--- conflicted
+++ resolved
@@ -2,11 +2,8 @@
 description: An SVG rendering and widget library for Flutter, which allows painting and displaying Scalable Vector Graphics 1.1 files.
 author: Dan Field <dfield@gmail.com>
 homepage: https://github.com/dnfield/flutter_svg
-<<<<<<< HEAD
-version: 0.14.1
-=======
 version: 0.17.3+1
->>>>>>> a3515a38
+
 
 dependencies:
   path_drawing: ^0.4.1
