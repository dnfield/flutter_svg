--- conflicted
+++ resolved
@@ -19,17 +19,11 @@
 
   const Size size = Size(200.0, 200.0);
 
-<<<<<<< HEAD
   final DrawableRoot svgRoot = await svg.fromSvgString(
     svgData,
-    const SvgTheme(fontSize: 14.0),
     'GenGoldenTest',
   );
 
-=======
-  final DrawableRoot svgRoot =
-      await svg.fromSvgString(svgData, 'GenGoldenTest');
->>>>>>> 87221450
   svgRoot.scaleCanvasToViewBox(canvas, size);
   svgRoot.clipCanvasToViewBox(canvas);
 
